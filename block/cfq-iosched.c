/*
 *  CFQ, or complete fairness queueing, disk scheduler.
 *
 *  Based on ideas from a previously unfinished io
 *  scheduler (round robin per-process disk scheduling) and Andrea Arcangeli.
 *
 *  Copyright (C) 2003 Jens Axboe <axboe@kernel.dk>
 */
#include <linux/module.h>
#include <linux/blkdev.h>
#include <linux/elevator.h>
#include <linux/rbtree.h>
#include <linux/ioprio.h>
#include <linux/blktrace_api.h>

/*
 * tunables
 */
/* max queue in one round of service */
static const int cfq_quantum = 4;
static const int cfq_fifo_expire[2] = { HZ / 4, HZ / 8 };
/* maximum backwards seek, in KiB */
static const int cfq_back_max = 16 * 1024;
/* penalty of a backwards seek */
static const int cfq_back_penalty = 2;
static const int cfq_slice_sync = HZ / 10;
static int cfq_slice_async = HZ / 25;
static const int cfq_slice_async_rq = 2;
static int cfq_slice_idle = HZ / 125;

/*
 * offset from end of service tree
 */
#define CFQ_IDLE_DELAY		(HZ / 5)

/*
 * below this threshold, we consider thinktime immediate
 */
#define CFQ_MIN_TT		(2)

#define CFQ_SLICE_SCALE		(5)
#define CFQ_HW_QUEUE_MIN	(5)

#define RQ_CIC(rq)		\
	((struct cfq_io_context *) (rq)->elevator_private)
#define RQ_CFQQ(rq)		(struct cfq_queue *) ((rq)->elevator_private2)

static struct kmem_cache *cfq_pool;
static struct kmem_cache *cfq_ioc_pool;

static DEFINE_PER_CPU(unsigned long, ioc_count);
static struct completion *ioc_gone;
static DEFINE_SPINLOCK(ioc_gone_lock);

#define CFQ_PRIO_LISTS		IOPRIO_BE_NR
#define cfq_class_idle(cfqq)	((cfqq)->ioprio_class == IOPRIO_CLASS_IDLE)
#define cfq_class_rt(cfqq)	((cfqq)->ioprio_class == IOPRIO_CLASS_RT)

#define sample_valid(samples)	((samples) > 80)

/*
 * Most of our rbtree usage is for sorting with min extraction, so
 * if we cache the leftmost node we don't have to walk down the tree
 * to find it. Idea borrowed from Ingo Molnars CFS scheduler. We should
 * move this into the elevator for the rq sorting as well.
 */
struct cfq_rb_root {
	struct rb_root rb;
	struct rb_node *left;
};
#define CFQ_RB_ROOT	(struct cfq_rb_root) { RB_ROOT, NULL, }

/*
 * Per block device queue structure
 */
struct cfq_data {
	struct request_queue *queue;

	/*
	 * rr list of queues with requests and the count of them
	 */
	struct cfq_rb_root service_tree;

	/*
	 * Each priority tree is sorted by next_request position.  These
	 * trees are used when determining if two or more queues are
	 * interleaving requests (see cfq_close_cooperator).
	 */
	struct rb_root prio_trees[CFQ_PRIO_LISTS];

	unsigned int busy_queues;
	/*
	 * Used to track any pending rt requests so we can pre-empt current
	 * non-RT cfqq in service when this value is non-zero.
	 */
	unsigned int busy_rt_queues;

	int rq_in_driver;
	int sync_flight;

	/*
	 * queue-depth detection
	 */
	int rq_queued;
	int hw_tag;
	int hw_tag_samples;
	int rq_in_driver_peak;

	/*
	 * idle window management
	 */
	struct timer_list idle_slice_timer;
	struct work_struct unplug_work;

	struct cfq_queue *active_queue;
	struct cfq_io_context *active_cic;

	/*
	 * async queue for each priority case
	 */
	struct cfq_queue *async_cfqq[2][IOPRIO_BE_NR];
	struct cfq_queue *async_idle_cfqq;

	sector_t last_position;
	unsigned long last_end_request;

	/*
	 * tunables, see top of file
	 */
	unsigned int cfq_quantum;
	unsigned int cfq_fifo_expire[2];
	unsigned int cfq_back_penalty;
	unsigned int cfq_back_max;
	unsigned int cfq_slice[2];
	unsigned int cfq_slice_async_rq;
	unsigned int cfq_slice_idle;

	struct list_head cic_list;
};

/*
 * Per process-grouping structure
 */
struct cfq_queue {
	/* reference count */
	atomic_t ref;
	/* various state flags, see below */
	unsigned int flags;
	/* parent cfq_data */
	struct cfq_data *cfqd;
	/* service_tree member */
	struct rb_node rb_node;
	/* service_tree key */
	unsigned long rb_key;
	/* prio tree member */
	struct rb_node p_node;
	/* prio tree root we belong to, if any */
	struct rb_root *p_root;
	/* sorted list of pending requests */
	struct rb_root sort_list;
	/* if fifo isn't expired, next request to serve */
	struct request *next_rq;
	/* requests queued in sort_list */
	int queued[2];
	/* currently allocated requests */
	int allocated[2];
	/* fifo list of requests in sort_list */
	struct list_head fifo;

	unsigned long slice_end;
	long slice_resid;
	unsigned int slice_dispatch;

	/* pending metadata requests */
	int meta_pending;
	/* number of requests that are on the dispatch list or inside driver */
	int dispatched;

	/* io prio of this group */
	unsigned short ioprio, org_ioprio;
	unsigned short ioprio_class, org_ioprio_class;

	pid_t pid;
};

enum cfqq_state_flags {
	CFQ_CFQQ_FLAG_on_rr = 0,	/* on round-robin busy list */
	CFQ_CFQQ_FLAG_wait_request,	/* waiting for a request */
	CFQ_CFQQ_FLAG_must_dispatch,	/* must be allowed a dispatch */
	CFQ_CFQQ_FLAG_must_alloc,	/* must be allowed rq alloc */
	CFQ_CFQQ_FLAG_must_alloc_slice,	/* per-slice must_alloc flag */
	CFQ_CFQQ_FLAG_fifo_expire,	/* FIFO checked in this slice */
	CFQ_CFQQ_FLAG_idle_window,	/* slice idling enabled */
	CFQ_CFQQ_FLAG_prio_changed,	/* task priority has changed */
	CFQ_CFQQ_FLAG_slice_new,	/* no requests dispatched in slice */
	CFQ_CFQQ_FLAG_sync,		/* synchronous queue */
	CFQ_CFQQ_FLAG_coop,		/* has done a coop jump of the queue */
};

#define CFQ_CFQQ_FNS(name)						\
static inline void cfq_mark_cfqq_##name(struct cfq_queue *cfqq)		\
{									\
	(cfqq)->flags |= (1 << CFQ_CFQQ_FLAG_##name);			\
}									\
static inline void cfq_clear_cfqq_##name(struct cfq_queue *cfqq)	\
{									\
	(cfqq)->flags &= ~(1 << CFQ_CFQQ_FLAG_##name);			\
}									\
static inline int cfq_cfqq_##name(const struct cfq_queue *cfqq)		\
{									\
	return ((cfqq)->flags & (1 << CFQ_CFQQ_FLAG_##name)) != 0;	\
}

CFQ_CFQQ_FNS(on_rr);
CFQ_CFQQ_FNS(wait_request);
CFQ_CFQQ_FNS(must_dispatch);
CFQ_CFQQ_FNS(must_alloc);
CFQ_CFQQ_FNS(must_alloc_slice);
CFQ_CFQQ_FNS(fifo_expire);
CFQ_CFQQ_FNS(idle_window);
CFQ_CFQQ_FNS(prio_changed);
CFQ_CFQQ_FNS(slice_new);
CFQ_CFQQ_FNS(sync);
CFQ_CFQQ_FNS(coop);
#undef CFQ_CFQQ_FNS

#define cfq_log_cfqq(cfqd, cfqq, fmt, args...)	\
	blk_add_trace_msg((cfqd)->queue, "cfq%d " fmt, (cfqq)->pid, ##args)
#define cfq_log(cfqd, fmt, args...)	\
	blk_add_trace_msg((cfqd)->queue, "cfq " fmt, ##args)

static void cfq_dispatch_insert(struct request_queue *, struct request *);
static struct cfq_queue *cfq_get_queue(struct cfq_data *, int,
				       struct io_context *, gfp_t);
static struct cfq_io_context *cfq_cic_lookup(struct cfq_data *,
						struct io_context *);

static inline struct cfq_queue *cic_to_cfqq(struct cfq_io_context *cic,
					    int is_sync)
{
	return cic->cfqq[!!is_sync];
}

static inline void cic_set_cfqq(struct cfq_io_context *cic,
				struct cfq_queue *cfqq, int is_sync)
{
	cic->cfqq[!!is_sync] = cfqq;
}

/*
 * We regard a request as SYNC, if it's either a read or has the SYNC bit
 * set (in which case it could also be direct WRITE).
 */
static inline int cfq_bio_sync(struct bio *bio)
{
	if (bio_data_dir(bio) == READ || bio_sync(bio))
		return 1;

	return 0;
}

/*
 * scheduler run of queue, if there are requests pending and no one in the
 * driver that will restart queueing
 */
static inline void cfq_schedule_dispatch(struct cfq_data *cfqd)
{
	if (cfqd->busy_queues) {
		cfq_log(cfqd, "schedule dispatch");
		kblockd_schedule_work(cfqd->queue, &cfqd->unplug_work);
	}
}

static int cfq_queue_empty(struct request_queue *q)
{
	struct cfq_data *cfqd = q->elevator->elevator_data;

	return !cfqd->busy_queues;
}

/*
 * Scale schedule slice based on io priority. Use the sync time slice only
 * if a queue is marked sync and has sync io queued. A sync queue with async
 * io only, should not get full sync slice length.
 */
static inline int cfq_prio_slice(struct cfq_data *cfqd, int sync,
				 unsigned short prio)
{
	const int base_slice = cfqd->cfq_slice[sync];

	WARN_ON(prio >= IOPRIO_BE_NR);

	return base_slice + (base_slice/CFQ_SLICE_SCALE * (4 - prio));
}

static inline int
cfq_prio_to_slice(struct cfq_data *cfqd, struct cfq_queue *cfqq)
{
	return cfq_prio_slice(cfqd, cfq_cfqq_sync(cfqq), cfqq->ioprio);
}

static inline void
cfq_set_prio_slice(struct cfq_data *cfqd, struct cfq_queue *cfqq)
{
	cfqq->slice_end = cfq_prio_to_slice(cfqd, cfqq) + jiffies;
	cfq_log_cfqq(cfqd, cfqq, "set_slice=%lu", cfqq->slice_end - jiffies);
}

/*
 * We need to wrap this check in cfq_cfqq_slice_new(), since ->slice_end
 * isn't valid until the first request from the dispatch is activated
 * and the slice time set.
 */
static inline int cfq_slice_used(struct cfq_queue *cfqq)
{
	if (cfq_cfqq_slice_new(cfqq))
		return 0;
	if (time_before(jiffies, cfqq->slice_end))
		return 0;

	return 1;
}

/*
 * Lifted from AS - choose which of rq1 and rq2 that is best served now.
 * We choose the request that is closest to the head right now. Distance
 * behind the head is penalized and only allowed to a certain extent.
 */
static struct request *
cfq_choose_req(struct cfq_data *cfqd, struct request *rq1, struct request *rq2)
{
	sector_t last, s1, s2, d1 = 0, d2 = 0;
	unsigned long back_max;
#define CFQ_RQ1_WRAP	0x01 /* request 1 wraps */
#define CFQ_RQ2_WRAP	0x02 /* request 2 wraps */
	unsigned wrap = 0; /* bit mask: requests behind the disk head? */

	if (rq1 == NULL || rq1 == rq2)
		return rq2;
	if (rq2 == NULL)
		return rq1;

	if (rq_is_sync(rq1) && !rq_is_sync(rq2))
		return rq1;
	else if (rq_is_sync(rq2) && !rq_is_sync(rq1))
		return rq2;
	if (rq_is_meta(rq1) && !rq_is_meta(rq2))
		return rq1;
	else if (rq_is_meta(rq2) && !rq_is_meta(rq1))
		return rq2;

	s1 = rq1->sector;
	s2 = rq2->sector;

	last = cfqd->last_position;

	/*
	 * by definition, 1KiB is 2 sectors
	 */
	back_max = cfqd->cfq_back_max * 2;

	/*
	 * Strict one way elevator _except_ in the case where we allow
	 * short backward seeks which are biased as twice the cost of a
	 * similar forward seek.
	 */
	if (s1 >= last)
		d1 = s1 - last;
	else if (s1 + back_max >= last)
		d1 = (last - s1) * cfqd->cfq_back_penalty;
	else
		wrap |= CFQ_RQ1_WRAP;

	if (s2 >= last)
		d2 = s2 - last;
	else if (s2 + back_max >= last)
		d2 = (last - s2) * cfqd->cfq_back_penalty;
	else
		wrap |= CFQ_RQ2_WRAP;

	/* Found required data */

	/*
	 * By doing switch() on the bit mask "wrap" we avoid having to
	 * check two variables for all permutations: --> faster!
	 */
	switch (wrap) {
	case 0: /* common case for CFQ: rq1 and rq2 not wrapped */
		if (d1 < d2)
			return rq1;
		else if (d2 < d1)
			return rq2;
		else {
			if (s1 >= s2)
				return rq1;
			else
				return rq2;
		}

	case CFQ_RQ2_WRAP:
		return rq1;
	case CFQ_RQ1_WRAP:
		return rq2;
	case (CFQ_RQ1_WRAP|CFQ_RQ2_WRAP): /* both rqs wrapped */
	default:
		/*
		 * Since both rqs are wrapped,
		 * start with the one that's further behind head
		 * (--> only *one* back seek required),
		 * since back seek takes more time than forward.
		 */
		if (s1 <= s2)
			return rq1;
		else
			return rq2;
	}
}

/*
 * The below is leftmost cache rbtree addon
 */
static struct cfq_queue *cfq_rb_first(struct cfq_rb_root *root)
{
	if (!root->left)
		root->left = rb_first(&root->rb);

	if (root->left)
		return rb_entry(root->left, struct cfq_queue, rb_node);

	return NULL;
}

static void rb_erase_init(struct rb_node *n, struct rb_root *root)
{
	rb_erase(n, root);
	RB_CLEAR_NODE(n);
}

static void cfq_rb_erase(struct rb_node *n, struct cfq_rb_root *root)
{
	if (root->left == n)
		root->left = NULL;
	rb_erase_init(n, &root->rb);
}

/*
 * would be nice to take fifo expire time into account as well
 */
static struct request *
cfq_find_next_rq(struct cfq_data *cfqd, struct cfq_queue *cfqq,
		  struct request *last)
{
	struct rb_node *rbnext = rb_next(&last->rb_node);
	struct rb_node *rbprev = rb_prev(&last->rb_node);
	struct request *next = NULL, *prev = NULL;

	BUG_ON(RB_EMPTY_NODE(&last->rb_node));

	if (rbprev)
		prev = rb_entry_rq(rbprev);

	if (rbnext)
		next = rb_entry_rq(rbnext);
	else {
		rbnext = rb_first(&cfqq->sort_list);
		if (rbnext && rbnext != &last->rb_node)
			next = rb_entry_rq(rbnext);
	}

	return cfq_choose_req(cfqd, next, prev);
}

static unsigned long cfq_slice_offset(struct cfq_data *cfqd,
				      struct cfq_queue *cfqq)
{
	/*
	 * just an approximation, should be ok.
	 */
	return (cfqd->busy_queues - 1) * (cfq_prio_slice(cfqd, 1, 0) -
		       cfq_prio_slice(cfqd, cfq_cfqq_sync(cfqq), cfqq->ioprio));
}

/*
 * The cfqd->service_tree holds all pending cfq_queue's that have
 * requests waiting to be processed. It is sorted in the order that
 * we will service the queues.
 */
static void cfq_service_tree_add(struct cfq_data *cfqd, struct cfq_queue *cfqq,
				 int add_front)
{
	struct rb_node **p, *parent;
	struct cfq_queue *__cfqq;
	unsigned long rb_key;
	int left;

	if (cfq_class_idle(cfqq)) {
		rb_key = CFQ_IDLE_DELAY;
		parent = rb_last(&cfqd->service_tree.rb);
		if (parent && parent != &cfqq->rb_node) {
			__cfqq = rb_entry(parent, struct cfq_queue, rb_node);
			rb_key += __cfqq->rb_key;
		} else
			rb_key += jiffies;
	} else if (!add_front) {
		rb_key = cfq_slice_offset(cfqd, cfqq) + jiffies;
		rb_key += cfqq->slice_resid;
		cfqq->slice_resid = 0;
	} else
		rb_key = 0;

	if (!RB_EMPTY_NODE(&cfqq->rb_node)) {
		/*
		 * same position, nothing more to do
		 */
		if (rb_key == cfqq->rb_key)
			return;

		cfq_rb_erase(&cfqq->rb_node, &cfqd->service_tree);
	}

	left = 1;
	parent = NULL;
	p = &cfqd->service_tree.rb.rb_node;
	while (*p) {
		struct rb_node **n;

		parent = *p;
		__cfqq = rb_entry(parent, struct cfq_queue, rb_node);

		/*
		 * sort RT queues first, we always want to give
		 * preference to them. IDLE queues goes to the back.
		 * after that, sort on the next service time.
		 */
		if (cfq_class_rt(cfqq) > cfq_class_rt(__cfqq))
			n = &(*p)->rb_left;
		else if (cfq_class_rt(cfqq) < cfq_class_rt(__cfqq))
			n = &(*p)->rb_right;
		else if (cfq_class_idle(cfqq) < cfq_class_idle(__cfqq))
			n = &(*p)->rb_left;
		else if (cfq_class_idle(cfqq) > cfq_class_idle(__cfqq))
			n = &(*p)->rb_right;
		else if (rb_key < __cfqq->rb_key)
			n = &(*p)->rb_left;
		else
			n = &(*p)->rb_right;

		if (n == &(*p)->rb_right)
			left = 0;

		p = n;
	}

	if (left)
		cfqd->service_tree.left = &cfqq->rb_node;

	cfqq->rb_key = rb_key;
	rb_link_node(&cfqq->rb_node, parent, p);
	rb_insert_color(&cfqq->rb_node, &cfqd->service_tree.rb);
}

static struct cfq_queue *
cfq_prio_tree_lookup(struct cfq_data *cfqd, struct rb_root *root,
		     sector_t sector, struct rb_node **ret_parent,
		     struct rb_node ***rb_link)
{
	struct rb_node **p, *parent;
	struct cfq_queue *cfqq = NULL;

	parent = NULL;
	p = &root->rb_node;
	while (*p) {
		struct rb_node **n;

		parent = *p;
		cfqq = rb_entry(parent, struct cfq_queue, p_node);

		/*
		 * Sort strictly based on sector.  Smallest to the left,
		 * largest to the right.
		 */
		if (sector > cfqq->next_rq->sector)
			n = &(*p)->rb_right;
		else if (sector < cfqq->next_rq->sector)
			n = &(*p)->rb_left;
		else
			break;
		p = n;
		cfqq = NULL;
	}

	*ret_parent = parent;
	if (rb_link)
		*rb_link = p;
	return cfqq;
}

static void cfq_prio_tree_add(struct cfq_data *cfqd, struct cfq_queue *cfqq)
{
	struct rb_node **p, *parent;
	struct cfq_queue *__cfqq;

	if (cfqq->p_root) {
		rb_erase(&cfqq->p_node, cfqq->p_root);
		cfqq->p_root = NULL;
	}

	if (cfq_class_idle(cfqq))
		return;
	if (!cfqq->next_rq)
		return;

	cfqq->p_root = &cfqd->prio_trees[cfqq->org_ioprio];
	__cfqq = cfq_prio_tree_lookup(cfqd, cfqq->p_root, cfqq->next_rq->sector,
					 &parent, &p);
	if (!__cfqq) {
		rb_link_node(&cfqq->p_node, parent, p);
		rb_insert_color(&cfqq->p_node, cfqq->p_root);
	} else
		cfqq->p_root = NULL;
}

/*
 * Update cfqq's position in the service tree.
 */
static void cfq_resort_rr_list(struct cfq_data *cfqd, struct cfq_queue *cfqq)
{
	/*
	 * Resorting requires the cfqq to be on the RR list already.
	 */
	if (cfq_cfqq_on_rr(cfqq)) {
		cfq_service_tree_add(cfqd, cfqq, 0);
		cfq_prio_tree_add(cfqd, cfqq);
	}
}

/*
 * add to busy list of queues for service, trying to be fair in ordering
 * the pending list according to last request service
 */
static void cfq_add_cfqq_rr(struct cfq_data *cfqd, struct cfq_queue *cfqq)
{
	cfq_log_cfqq(cfqd, cfqq, "add_to_rr");
	BUG_ON(cfq_cfqq_on_rr(cfqq));
	cfq_mark_cfqq_on_rr(cfqq);
	cfqd->busy_queues++;
	if (cfq_class_rt(cfqq))
		cfqd->busy_rt_queues++;

	cfq_resort_rr_list(cfqd, cfqq);
}

/*
 * Called when the cfqq no longer has requests pending, remove it from
 * the service tree.
 */
static void cfq_del_cfqq_rr(struct cfq_data *cfqd, struct cfq_queue *cfqq)
{
	cfq_log_cfqq(cfqd, cfqq, "del_from_rr");
	BUG_ON(!cfq_cfqq_on_rr(cfqq));
	cfq_clear_cfqq_on_rr(cfqq);

	if (!RB_EMPTY_NODE(&cfqq->rb_node))
		cfq_rb_erase(&cfqq->rb_node, &cfqd->service_tree);
	if (cfqq->p_root) {
		rb_erase(&cfqq->p_node, cfqq->p_root);
		cfqq->p_root = NULL;
	}

	BUG_ON(!cfqd->busy_queues);
	cfqd->busy_queues--;
	if (cfq_class_rt(cfqq))
		cfqd->busy_rt_queues--;
}

/*
 * rb tree support functions
 */
static void cfq_del_rq_rb(struct request *rq)
{
	struct cfq_queue *cfqq = RQ_CFQQ(rq);
	struct cfq_data *cfqd = cfqq->cfqd;
	const int sync = rq_is_sync(rq);

	BUG_ON(!cfqq->queued[sync]);
	cfqq->queued[sync]--;

	elv_rb_del(&cfqq->sort_list, rq);

	if (cfq_cfqq_on_rr(cfqq) && RB_EMPTY_ROOT(&cfqq->sort_list))
		cfq_del_cfqq_rr(cfqd, cfqq);
}

static void cfq_add_rq_rb(struct request *rq)
{
	struct cfq_queue *cfqq = RQ_CFQQ(rq);
	struct cfq_data *cfqd = cfqq->cfqd;
	struct request *__alias, *prev;

	cfqq->queued[rq_is_sync(rq)]++;

	/*
	 * looks a little odd, but the first insert might return an alias.
	 * if that happens, put the alias on the dispatch list
	 */
	while ((__alias = elv_rb_add(&cfqq->sort_list, rq)) != NULL)
		cfq_dispatch_insert(cfqd->queue, __alias);

	if (!cfq_cfqq_on_rr(cfqq))
		cfq_add_cfqq_rr(cfqd, cfqq);

	/*
	 * check if this request is a better next-serve candidate
	 */
	prev = cfqq->next_rq;
	cfqq->next_rq = cfq_choose_req(cfqd, cfqq->next_rq, rq);

	/*
	 * adjust priority tree position, if ->next_rq changes
	 */
	if (prev != cfqq->next_rq)
		cfq_prio_tree_add(cfqd, cfqq);

	BUG_ON(!cfqq->next_rq);
}

static void cfq_reposition_rq_rb(struct cfq_queue *cfqq, struct request *rq)
{
	elv_rb_del(&cfqq->sort_list, rq);
	cfqq->queued[rq_is_sync(rq)]--;
	cfq_add_rq_rb(rq);
}

static struct request *
cfq_find_rq_fmerge(struct cfq_data *cfqd, struct bio *bio)
{
	struct task_struct *tsk = current;
	struct cfq_io_context *cic;
	struct cfq_queue *cfqq;

	cic = cfq_cic_lookup(cfqd, tsk->io_context);
	if (!cic)
		return NULL;

	cfqq = cic_to_cfqq(cic, cfq_bio_sync(bio));
	if (cfqq) {
		sector_t sector = bio->bi_sector + bio_sectors(bio);

		return elv_rb_find(&cfqq->sort_list, sector);
	}

	return NULL;
}

static void cfq_activate_request(struct request_queue *q, struct request *rq)
{
	struct cfq_data *cfqd = q->elevator->elevator_data;

	cfqd->rq_in_driver++;
	cfq_log_cfqq(cfqd, RQ_CFQQ(rq), "activate rq, drv=%d",
						cfqd->rq_in_driver);

	cfqd->last_position = rq->hard_sector + rq->hard_nr_sectors;
}

static void cfq_deactivate_request(struct request_queue *q, struct request *rq)
{
	struct cfq_data *cfqd = q->elevator->elevator_data;

	WARN_ON(!cfqd->rq_in_driver);
	cfqd->rq_in_driver--;
	cfq_log_cfqq(cfqd, RQ_CFQQ(rq), "deactivate rq, drv=%d",
						cfqd->rq_in_driver);
}

static void cfq_remove_request(struct request *rq)
{
	struct cfq_queue *cfqq = RQ_CFQQ(rq);

	if (cfqq->next_rq == rq)
		cfqq->next_rq = cfq_find_next_rq(cfqq->cfqd, cfqq, rq);

	list_del_init(&rq->queuelist);
	cfq_del_rq_rb(rq);

	cfqq->cfqd->rq_queued--;
	if (rq_is_meta(rq)) {
		WARN_ON(!cfqq->meta_pending);
		cfqq->meta_pending--;
	}
}

static int cfq_merge(struct request_queue *q, struct request **req,
		     struct bio *bio)
{
	struct cfq_data *cfqd = q->elevator->elevator_data;
	struct request *__rq;

	__rq = cfq_find_rq_fmerge(cfqd, bio);
	if (__rq && elv_rq_merge_ok(__rq, bio)) {
		*req = __rq;
		return ELEVATOR_FRONT_MERGE;
	}

	return ELEVATOR_NO_MERGE;
}

static void cfq_merged_request(struct request_queue *q, struct request *req,
			       int type)
{
	if (type == ELEVATOR_FRONT_MERGE) {
		struct cfq_queue *cfqq = RQ_CFQQ(req);

		cfq_reposition_rq_rb(cfqq, req);
	}
}

static void
cfq_merged_requests(struct request_queue *q, struct request *rq,
		    struct request *next)
{
	/*
	 * reposition in fifo if next is older than rq
	 */
	if (!list_empty(&rq->queuelist) && !list_empty(&next->queuelist) &&
	    time_before(next->start_time, rq->start_time))
		list_move(&rq->queuelist, &next->queuelist);

	cfq_remove_request(next);
}

static int cfq_allow_merge(struct request_queue *q, struct request *rq,
			   struct bio *bio)
{
	struct cfq_data *cfqd = q->elevator->elevator_data;
	struct cfq_io_context *cic;
	struct cfq_queue *cfqq;

	/*
	 * Disallow merge of a sync bio into an async request.
	 */
	if (cfq_bio_sync(bio) && !rq_is_sync(rq))
		return 0;

	/*
	 * Lookup the cfqq that this bio will be queued with. Allow
	 * merge only if rq is queued there.
	 */
	cic = cfq_cic_lookup(cfqd, current->io_context);
	if (!cic)
		return 0;

	cfqq = cic_to_cfqq(cic, cfq_bio_sync(bio));
	if (cfqq == RQ_CFQQ(rq))
		return 1;

	return 0;
}

static void __cfq_set_active_queue(struct cfq_data *cfqd,
				   struct cfq_queue *cfqq)
{
	if (cfqq) {
		cfq_log_cfqq(cfqd, cfqq, "set_active");
		cfqq->slice_end = 0;
		cfqq->slice_dispatch = 0;

		cfq_clear_cfqq_wait_request(cfqq);
		cfq_clear_cfqq_must_dispatch(cfqq);
		cfq_clear_cfqq_must_alloc_slice(cfqq);
		cfq_clear_cfqq_fifo_expire(cfqq);
		cfq_mark_cfqq_slice_new(cfqq);

		del_timer(&cfqd->idle_slice_timer);
	}

	cfqd->active_queue = cfqq;
}

/*
 * current cfqq expired its slice (or was too idle), select new one
 */
static void
__cfq_slice_expired(struct cfq_data *cfqd, struct cfq_queue *cfqq,
		    int timed_out)
{
	cfq_log_cfqq(cfqd, cfqq, "slice expired t=%d", timed_out);

	if (cfq_cfqq_wait_request(cfqq))
		del_timer(&cfqd->idle_slice_timer);

	cfq_clear_cfqq_wait_request(cfqq);

	/*
	 * store what was left of this slice, if the queue idled/timed out
	 */
	if (timed_out && !cfq_cfqq_slice_new(cfqq)) {
		cfqq->slice_resid = cfqq->slice_end - jiffies;
		cfq_log_cfqq(cfqd, cfqq, "resid=%ld", cfqq->slice_resid);
	}

	cfq_resort_rr_list(cfqd, cfqq);

	if (cfqq == cfqd->active_queue)
		cfqd->active_queue = NULL;

	if (cfqd->active_cic) {
		put_io_context(cfqd->active_cic->ioc);
		cfqd->active_cic = NULL;
	}
}

static inline void cfq_slice_expired(struct cfq_data *cfqd, int timed_out)
{
	struct cfq_queue *cfqq = cfqd->active_queue;

	if (cfqq)
		__cfq_slice_expired(cfqd, cfqq, timed_out);
}

/*
 * Get next queue for service. Unless we have a queue preemption,
 * we'll simply select the first cfqq in the service tree.
 */
static struct cfq_queue *cfq_get_next_queue(struct cfq_data *cfqd)
{
	if (RB_EMPTY_ROOT(&cfqd->service_tree.rb))
		return NULL;

	return cfq_rb_first(&cfqd->service_tree);
}

/*
 * Get and set a new active queue for service.
 */
static struct cfq_queue *cfq_set_active_queue(struct cfq_data *cfqd,
					      struct cfq_queue *cfqq)
{
	if (!cfqq) {
		cfqq = cfq_get_next_queue(cfqd);
		if (cfqq)
			cfq_clear_cfqq_coop(cfqq);
	}

	__cfq_set_active_queue(cfqd, cfqq);
	return cfqq;
}

static inline sector_t cfq_dist_from_last(struct cfq_data *cfqd,
					  struct request *rq)
{
	if (rq->sector >= cfqd->last_position)
		return rq->sector - cfqd->last_position;
	else
		return cfqd->last_position - rq->sector;
}

#define CIC_SEEK_THR	8 * 1024
#define CIC_SEEKY(cic)	((cic)->seek_mean > CIC_SEEK_THR)

static inline int cfq_rq_close(struct cfq_data *cfqd, struct request *rq)
{
	struct cfq_io_context *cic = cfqd->active_cic;
	sector_t sdist = cic->seek_mean;

	if (!sample_valid(cic->seek_samples))
		sdist = CIC_SEEK_THR;

	return cfq_dist_from_last(cfqd, rq) <= sdist;
}

static struct cfq_queue *cfqq_close(struct cfq_data *cfqd,
				    struct cfq_queue *cur_cfqq)
{
	struct rb_root *root = &cfqd->prio_trees[cur_cfqq->org_ioprio];
	struct rb_node *parent, *node;
	struct cfq_queue *__cfqq;
	sector_t sector = cfqd->last_position;

	if (RB_EMPTY_ROOT(root))
		return NULL;

	/*
	 * First, if we find a request starting at the end of the last
	 * request, choose it.
	 */
	__cfqq = cfq_prio_tree_lookup(cfqd, root, sector, &parent, NULL);
	if (__cfqq)
		return __cfqq;

	/*
	 * If the exact sector wasn't found, the parent of the NULL leaf
	 * will contain the closest sector.
	 */
	__cfqq = rb_entry(parent, struct cfq_queue, p_node);
	if (cfq_rq_close(cfqd, __cfqq->next_rq))
		return __cfqq;

	if (__cfqq->next_rq->sector < sector)
		node = rb_next(&__cfqq->p_node);
	else
		node = rb_prev(&__cfqq->p_node);
	if (!node)
		return NULL;

	__cfqq = rb_entry(node, struct cfq_queue, p_node);
	if (cfq_rq_close(cfqd, __cfqq->next_rq))
		return __cfqq;

	return NULL;
}

/*
 * cfqd - obvious
 * cur_cfqq - passed in so that we don't decide that the current queue is
 * 	      closely cooperating with itself.
 *
 * So, basically we're assuming that that cur_cfqq has dispatched at least
 * one request, and that cfqd->last_position reflects a position on the disk
 * associated with the I/O issued by cur_cfqq.  I'm not sure this is a valid
 * assumption.
 */
static struct cfq_queue *cfq_close_cooperator(struct cfq_data *cfqd,
					      struct cfq_queue *cur_cfqq,
					      int probe)
{
	struct cfq_queue *cfqq;

	/*
	 * A valid cfq_io_context is necessary to compare requests against
	 * the seek_mean of the current cfqq.
	 */
	if (!cfqd->active_cic)
		return NULL;

	/*
	 * We should notice if some of the queues are cooperating, eg
	 * working closely on the same area of the disk. In that case,
	 * we can group them together and don't waste time idling.
	 */
	cfqq = cfqq_close(cfqd, cur_cfqq);
	if (!cfqq)
		return NULL;

	if (cfq_cfqq_coop(cfqq))
		return NULL;

	if (!probe)
		cfq_mark_cfqq_coop(cfqq);
	return cfqq;
}

static void cfq_arm_slice_timer(struct cfq_data *cfqd)
{
	struct cfq_queue *cfqq = cfqd->active_queue;
	struct cfq_io_context *cic;
	unsigned long sl;

	/*
	 * SSD device without seek penalty, disable idling. But only do so
	 * for devices that support queuing, otherwise we still have a problem
	 * with sync vs async workloads.
	 */
	if (blk_queue_nonrot(cfqd->queue) && cfqd->hw_tag)
		return;

	WARN_ON(!RB_EMPTY_ROOT(&cfqq->sort_list));
	WARN_ON(cfq_cfqq_slice_new(cfqq));

	/*
	 * idle is disabled, either manually or by past process history
	 */
	if (!cfqd->cfq_slice_idle || !cfq_cfqq_idle_window(cfqq))
		return;

	/*
	 * still requests with the driver, don't idle
	 */
	if (cfqd->rq_in_driver)
		return;

	/*
	 * task has exited, don't wait
	 */
	cic = cfqd->active_cic;
	if (!cic || !atomic_read(&cic->ioc->nr_tasks))
		return;

<<<<<<< HEAD
	/*
	 * See if this prio level has a good candidate
	 */
	if (cfq_close_cooperator(cfqd, cfqq) &&
	    (sample_valid(cic->ttime_samples) && cic->ttime_mean > 2))
		return;

=======
>>>>>>> 6574612f
	cfq_mark_cfqq_wait_request(cfqq);

	/*
	 * we don't want to idle for seeks, but we do want to allow
	 * fair distribution of slice time for a process doing back-to-back
	 * seeks. so allow a little bit of time for him to submit a new rq
	 */
	sl = cfqd->cfq_slice_idle;
	if (sample_valid(cic->seek_samples) && CIC_SEEKY(cic))
		sl = min(sl, msecs_to_jiffies(CFQ_MIN_TT));

	mod_timer(&cfqd->idle_slice_timer, jiffies + sl);
	cfq_log_cfqq(cfqd, cfqq, "arm_idle: %lu", sl);
}

/*
 * Move request from internal lists to the request queue dispatch list.
 */
static void cfq_dispatch_insert(struct request_queue *q, struct request *rq)
{
	struct cfq_data *cfqd = q->elevator->elevator_data;
	struct cfq_queue *cfqq = RQ_CFQQ(rq);

	cfq_log_cfqq(cfqd, cfqq, "dispatch_insert");

	cfq_remove_request(rq);
	cfqq->dispatched++;
	elv_dispatch_sort(q, rq);

	if (cfq_cfqq_sync(cfqq))
		cfqd->sync_flight++;
}

/*
 * return expired entry, or NULL to just start from scratch in rbtree
 */
static struct request *cfq_check_fifo(struct cfq_queue *cfqq)
{
	struct cfq_data *cfqd = cfqq->cfqd;
	struct request *rq;
	int fifo;

	if (cfq_cfqq_fifo_expire(cfqq))
		return NULL;

	cfq_mark_cfqq_fifo_expire(cfqq);

	if (list_empty(&cfqq->fifo))
		return NULL;

	fifo = cfq_cfqq_sync(cfqq);
	rq = rq_entry_fifo(cfqq->fifo.next);

	if (time_before(jiffies, rq->start_time + cfqd->cfq_fifo_expire[fifo]))
		rq = NULL;

	cfq_log_cfqq(cfqd, cfqq, "fifo=%p", rq);
	return rq;
}

static inline int
cfq_prio_to_maxrq(struct cfq_data *cfqd, struct cfq_queue *cfqq)
{
	const int base_rq = cfqd->cfq_slice_async_rq;

	WARN_ON(cfqq->ioprio >= IOPRIO_BE_NR);

	return 2 * (base_rq + base_rq * (CFQ_PRIO_LISTS - 1 - cfqq->ioprio));
}

/*
 * Select a queue for service. If we have a current active queue,
 * check whether to continue servicing it, or retrieve and set a new one.
 */
static struct cfq_queue *cfq_select_queue(struct cfq_data *cfqd)
{
	struct cfq_queue *cfqq, *new_cfqq = NULL;

	cfqq = cfqd->active_queue;
	if (!cfqq)
		goto new_queue;

	/*
	 * The active queue has run out of time, expire it and select new.
	 */
	if (cfq_slice_used(cfqq) && !cfq_cfqq_must_dispatch(cfqq))
		goto expire;

	/*
	 * If we have a RT cfqq waiting, then we pre-empt the current non-rt
	 * cfqq.
	 */
	if (!cfq_class_rt(cfqq) && cfqd->busy_rt_queues) {
		/*
		 * We simulate this as cfqq timed out so that it gets to bank
		 * the remaining of its time slice.
		 */
		cfq_log_cfqq(cfqd, cfqq, "preempt");
		cfq_slice_expired(cfqd, 1);
		goto new_queue;
	}

	/*
	 * The active queue has requests and isn't expired, allow it to
	 * dispatch.
	 */
	if (!RB_EMPTY_ROOT(&cfqq->sort_list))
		goto keep_queue;

	/*
	 * If another queue has a request waiting within our mean seek
	 * distance, let it run.  The expire code will check for close
	 * cooperators and put the close queue at the front of the service
	 * tree.
	 */
	new_cfqq = cfq_close_cooperator(cfqd, cfqq, 0);
	if (new_cfqq)
		goto expire;

	/*
	 * No requests pending. If the active queue still has requests in
	 * flight or is idling for a new request, allow either of these
	 * conditions to happen (or time out) before selecting a new queue.
	 */
	if (timer_pending(&cfqd->idle_slice_timer) ||
	    (cfqq->dispatched && cfq_cfqq_idle_window(cfqq))) {
		cfqq = NULL;
		goto keep_queue;
	}

expire:
	cfq_slice_expired(cfqd, 0);
new_queue:
	cfqq = cfq_set_active_queue(cfqd, new_cfqq);
keep_queue:
	return cfqq;
}

static int __cfq_forced_dispatch_cfqq(struct cfq_queue *cfqq)
{
	int dispatched = 0;

	while (cfqq->next_rq) {
		cfq_dispatch_insert(cfqq->cfqd->queue, cfqq->next_rq);
		dispatched++;
	}

	BUG_ON(!list_empty(&cfqq->fifo));
	return dispatched;
}

/*
 * Drain our current requests. Used for barriers and when switching
 * io schedulers on-the-fly.
 */
static int cfq_forced_dispatch(struct cfq_data *cfqd)
{
	struct cfq_queue *cfqq;
	int dispatched = 0;

	while ((cfqq = cfq_rb_first(&cfqd->service_tree)) != NULL)
		dispatched += __cfq_forced_dispatch_cfqq(cfqq);

	cfq_slice_expired(cfqd, 0);

	BUG_ON(cfqd->busy_queues);

	cfq_log(cfqd, "forced_dispatch=%d\n", dispatched);
	return dispatched;
}

/*
 * Dispatch a request from cfqq, moving them to the request queue
 * dispatch list.
 */
static void cfq_dispatch_request(struct cfq_data *cfqd, struct cfq_queue *cfqq)
{
	struct request *rq;

	BUG_ON(RB_EMPTY_ROOT(&cfqq->sort_list));

	/*
	 * follow expired path, else get first next available
	 */
	rq = cfq_check_fifo(cfqq);
	if (!rq)
		rq = cfqq->next_rq;

	/*
	 * insert request into driver dispatch list
	 */
	cfq_dispatch_insert(cfqd->queue, rq);

	if (!cfqd->active_cic) {
		struct cfq_io_context *cic = RQ_CIC(rq);

		atomic_inc(&cic->ioc->refcount);
		cfqd->active_cic = cic;
	}
}

/*
 * Find the cfqq that we need to service and move a request from that to the
 * dispatch list
 */
static int cfq_dispatch_requests(struct request_queue *q, int force)
{
	struct cfq_data *cfqd = q->elevator->elevator_data;
	struct cfq_queue *cfqq;
	unsigned int max_dispatch;

	if (!cfqd->busy_queues)
		return 0;

	if (unlikely(force))
		return cfq_forced_dispatch(cfqd);

	cfqq = cfq_select_queue(cfqd);
	if (!cfqq)
		return 0;
<<<<<<< HEAD

	/*
	 * If this is an async queue and we have sync IO in flight, let it wait
	 */
	if (cfqd->sync_flight && !cfq_cfqq_sync(cfqq))
		return 0;

=======

	/*
	 * If this is an async queue and we have sync IO in flight, let it wait
	 */
	if (cfqd->sync_flight && !cfq_cfqq_sync(cfqq))
		return 0;

>>>>>>> 6574612f
	max_dispatch = cfqd->cfq_quantum;
	if (cfq_class_idle(cfqq))
		max_dispatch = 1;

	/*
	 * Does this cfqq already have too much IO in flight?
	 */
	if (cfqq->dispatched >= max_dispatch) {
		/*
		 * idle queue must always only have a single IO in flight
		 */
		if (cfq_class_idle(cfqq))
			return 0;

		/*
		 * We have other queues, don't allow more IO from this one
		 */
		if (cfqd->busy_queues > 1)
			return 0;

		/*
		 * we are the only queue, allow up to 4 times of 'quantum'
		 */
		if (cfqq->dispatched >= 4 * max_dispatch)
			return 0;
	}

	/*
	 * Dispatch a request from this cfqq
	 */
	cfq_dispatch_request(cfqd, cfqq);
	cfqq->slice_dispatch++;
	cfq_clear_cfqq_must_dispatch(cfqq);

	/*
	 * expire an async queue immediately if it has used up its slice. idle
	 * queue always expire after 1 dispatch round.
	 */
	if (cfqd->busy_queues > 1 && ((!cfq_cfqq_sync(cfqq) &&
	    cfqq->slice_dispatch >= cfq_prio_to_maxrq(cfqd, cfqq)) ||
	    cfq_class_idle(cfqq))) {
		cfqq->slice_end = jiffies + 1;
		cfq_slice_expired(cfqd, 0);
	}

	cfq_log(cfqd, "dispatched a request");
	return 1;
}

/*
 * task holds one reference to the queue, dropped when task exits. each rq
 * in-flight on this queue also holds a reference, dropped when rq is freed.
 *
 * queue lock must be held here.
 */
static void cfq_put_queue(struct cfq_queue *cfqq)
{
	struct cfq_data *cfqd = cfqq->cfqd;

	BUG_ON(atomic_read(&cfqq->ref) <= 0);

	if (!atomic_dec_and_test(&cfqq->ref))
		return;

	cfq_log_cfqq(cfqd, cfqq, "put_queue");
	BUG_ON(rb_first(&cfqq->sort_list));
	BUG_ON(cfqq->allocated[READ] + cfqq->allocated[WRITE]);
	BUG_ON(cfq_cfqq_on_rr(cfqq));

	if (unlikely(cfqd->active_queue == cfqq)) {
		__cfq_slice_expired(cfqd, cfqq, 0);
		cfq_schedule_dispatch(cfqd);
	}

	kmem_cache_free(cfq_pool, cfqq);
}

/*
 * Must always be called with the rcu_read_lock() held
 */
static void
__call_for_each_cic(struct io_context *ioc,
		    void (*func)(struct io_context *, struct cfq_io_context *))
{
	struct cfq_io_context *cic;
	struct hlist_node *n;

	hlist_for_each_entry_rcu(cic, n, &ioc->cic_list, cic_list)
		func(ioc, cic);
}

/*
 * Call func for each cic attached to this ioc.
 */
static void
call_for_each_cic(struct io_context *ioc,
		  void (*func)(struct io_context *, struct cfq_io_context *))
{
	rcu_read_lock();
	__call_for_each_cic(ioc, func);
	rcu_read_unlock();
}

static void cfq_cic_free_rcu(struct rcu_head *head)
{
	struct cfq_io_context *cic;

	cic = container_of(head, struct cfq_io_context, rcu_head);

	kmem_cache_free(cfq_ioc_pool, cic);
	elv_ioc_count_dec(ioc_count);

	if (ioc_gone) {
		/*
		 * CFQ scheduler is exiting, grab exit lock and check
		 * the pending io context count. If it hits zero,
		 * complete ioc_gone and set it back to NULL
		 */
		spin_lock(&ioc_gone_lock);
		if (ioc_gone && !elv_ioc_count_read(ioc_count)) {
			complete(ioc_gone);
			ioc_gone = NULL;
		}
		spin_unlock(&ioc_gone_lock);
	}
}

static void cfq_cic_free(struct cfq_io_context *cic)
{
	call_rcu(&cic->rcu_head, cfq_cic_free_rcu);
}

static void cic_free_func(struct io_context *ioc, struct cfq_io_context *cic)
{
	unsigned long flags;

	BUG_ON(!cic->dead_key);

	spin_lock_irqsave(&ioc->lock, flags);
	radix_tree_delete(&ioc->radix_root, cic->dead_key);
	hlist_del_rcu(&cic->cic_list);
	spin_unlock_irqrestore(&ioc->lock, flags);

	cfq_cic_free(cic);
}

/*
 * Must be called with rcu_read_lock() held or preemption otherwise disabled.
 * Only two callers of this - ->dtor() which is called with the rcu_read_lock(),
 * and ->trim() which is called with the task lock held
 */
static void cfq_free_io_context(struct io_context *ioc)
{
	/*
	 * ioc->refcount is zero here, or we are called from elv_unregister(),
	 * so no more cic's are allowed to be linked into this ioc.  So it
	 * should be ok to iterate over the known list, we will see all cic's
	 * since no new ones are added.
	 */
	__call_for_each_cic(ioc, cic_free_func);
}

static void cfq_exit_cfqq(struct cfq_data *cfqd, struct cfq_queue *cfqq)
{
	if (unlikely(cfqq == cfqd->active_queue)) {
		__cfq_slice_expired(cfqd, cfqq, 0);
		cfq_schedule_dispatch(cfqd);
	}

	cfq_put_queue(cfqq);
}

static void __cfq_exit_single_io_context(struct cfq_data *cfqd,
					 struct cfq_io_context *cic)
{
	struct io_context *ioc = cic->ioc;

	list_del_init(&cic->queue_list);

	/*
	 * Make sure key == NULL is seen for dead queues
	 */
	smp_wmb();
	cic->dead_key = (unsigned long) cic->key;
	cic->key = NULL;

	if (ioc->ioc_data == cic)
		rcu_assign_pointer(ioc->ioc_data, NULL);

	if (cic->cfqq[BLK_RW_ASYNC]) {
		cfq_exit_cfqq(cfqd, cic->cfqq[BLK_RW_ASYNC]);
		cic->cfqq[BLK_RW_ASYNC] = NULL;
	}

	if (cic->cfqq[BLK_RW_SYNC]) {
		cfq_exit_cfqq(cfqd, cic->cfqq[BLK_RW_SYNC]);
		cic->cfqq[BLK_RW_SYNC] = NULL;
	}
}

static void cfq_exit_single_io_context(struct io_context *ioc,
				       struct cfq_io_context *cic)
{
	struct cfq_data *cfqd = cic->key;

	if (cfqd) {
		struct request_queue *q = cfqd->queue;
		unsigned long flags;

		spin_lock_irqsave(q->queue_lock, flags);

		/*
		 * Ensure we get a fresh copy of the ->key to prevent
		 * race between exiting task and queue
		 */
		smp_read_barrier_depends();
		if (cic->key)
			__cfq_exit_single_io_context(cfqd, cic);

		spin_unlock_irqrestore(q->queue_lock, flags);
	}
}

/*
 * The process that ioc belongs to has exited, we need to clean up
 * and put the internal structures we have that belongs to that process.
 */
static void cfq_exit_io_context(struct io_context *ioc)
{
	call_for_each_cic(ioc, cfq_exit_single_io_context);
}

static struct cfq_io_context *
cfq_alloc_io_context(struct cfq_data *cfqd, gfp_t gfp_mask)
{
	struct cfq_io_context *cic;

	cic = kmem_cache_alloc_node(cfq_ioc_pool, gfp_mask | __GFP_ZERO,
							cfqd->queue->node);
	if (cic) {
		cic->last_end_request = jiffies;
		INIT_LIST_HEAD(&cic->queue_list);
		INIT_HLIST_NODE(&cic->cic_list);
		cic->dtor = cfq_free_io_context;
		cic->exit = cfq_exit_io_context;
		elv_ioc_count_inc(ioc_count);
	}

	return cic;
}

static void cfq_init_prio_data(struct cfq_queue *cfqq, struct io_context *ioc)
{
	struct task_struct *tsk = current;
	int ioprio_class;

	if (!cfq_cfqq_prio_changed(cfqq))
		return;

	ioprio_class = IOPRIO_PRIO_CLASS(ioc->ioprio);
	switch (ioprio_class) {
	default:
		printk(KERN_ERR "cfq: bad prio %x\n", ioprio_class);
	case IOPRIO_CLASS_NONE:
		/*
		 * no prio set, inherit CPU scheduling settings
		 */
		cfqq->ioprio = task_nice_ioprio(tsk);
		cfqq->ioprio_class = task_nice_ioclass(tsk);
		break;
	case IOPRIO_CLASS_RT:
		cfqq->ioprio = task_ioprio(ioc);
		cfqq->ioprio_class = IOPRIO_CLASS_RT;
		break;
	case IOPRIO_CLASS_BE:
		cfqq->ioprio = task_ioprio(ioc);
		cfqq->ioprio_class = IOPRIO_CLASS_BE;
		break;
	case IOPRIO_CLASS_IDLE:
		cfqq->ioprio_class = IOPRIO_CLASS_IDLE;
		cfqq->ioprio = 7;
		cfq_clear_cfqq_idle_window(cfqq);
		break;
	}

	/*
	 * keep track of original prio settings in case we have to temporarily
	 * elevate the priority of this queue
	 */
	cfqq->org_ioprio = cfqq->ioprio;
	cfqq->org_ioprio_class = cfqq->ioprio_class;
	cfq_clear_cfqq_prio_changed(cfqq);
}

static void changed_ioprio(struct io_context *ioc, struct cfq_io_context *cic)
{
	struct cfq_data *cfqd = cic->key;
	struct cfq_queue *cfqq;
	unsigned long flags;

	if (unlikely(!cfqd))
		return;

	spin_lock_irqsave(cfqd->queue->queue_lock, flags);

	cfqq = cic->cfqq[BLK_RW_ASYNC];
	if (cfqq) {
		struct cfq_queue *new_cfqq;
		new_cfqq = cfq_get_queue(cfqd, BLK_RW_ASYNC, cic->ioc,
						GFP_ATOMIC);
		if (new_cfqq) {
			cic->cfqq[BLK_RW_ASYNC] = new_cfqq;
			cfq_put_queue(cfqq);
		}
	}

	cfqq = cic->cfqq[BLK_RW_SYNC];
	if (cfqq)
		cfq_mark_cfqq_prio_changed(cfqq);

	spin_unlock_irqrestore(cfqd->queue->queue_lock, flags);
}

static void cfq_ioc_set_ioprio(struct io_context *ioc)
{
	call_for_each_cic(ioc, changed_ioprio);
	ioc->ioprio_changed = 0;
}

static struct cfq_queue *
cfq_find_alloc_queue(struct cfq_data *cfqd, int is_sync,
		     struct io_context *ioc, gfp_t gfp_mask)
{
	struct cfq_queue *cfqq, *new_cfqq = NULL;
	struct cfq_io_context *cic;

retry:
	cic = cfq_cic_lookup(cfqd, ioc);
	/* cic always exists here */
	cfqq = cic_to_cfqq(cic, is_sync);

	if (!cfqq) {
		if (new_cfqq) {
			cfqq = new_cfqq;
			new_cfqq = NULL;
		} else if (gfp_mask & __GFP_WAIT) {
			/*
			 * Inform the allocator of the fact that we will
			 * just repeat this allocation if it fails, to allow
			 * the allocator to do whatever it needs to attempt to
			 * free memory.
			 */
			spin_unlock_irq(cfqd->queue->queue_lock);
			new_cfqq = kmem_cache_alloc_node(cfq_pool,
					gfp_mask | __GFP_NOFAIL | __GFP_ZERO,
					cfqd->queue->node);
			spin_lock_irq(cfqd->queue->queue_lock);
			goto retry;
		} else {
			cfqq = kmem_cache_alloc_node(cfq_pool,
					gfp_mask | __GFP_ZERO,
					cfqd->queue->node);
			if (!cfqq)
				goto out;
		}

		RB_CLEAR_NODE(&cfqq->rb_node);
		RB_CLEAR_NODE(&cfqq->p_node);
		INIT_LIST_HEAD(&cfqq->fifo);

		atomic_set(&cfqq->ref, 0);
		cfqq->cfqd = cfqd;

		cfq_mark_cfqq_prio_changed(cfqq);

		cfq_init_prio_data(cfqq, ioc);

		if (is_sync) {
			if (!cfq_class_idle(cfqq))
				cfq_mark_cfqq_idle_window(cfqq);
			cfq_mark_cfqq_sync(cfqq);
		}
		cfqq->pid = current->pid;
		cfq_log_cfqq(cfqd, cfqq, "alloced");
	}

	if (new_cfqq)
		kmem_cache_free(cfq_pool, new_cfqq);

out:
	WARN_ON((gfp_mask & __GFP_WAIT) && !cfqq);
	return cfqq;
}

static struct cfq_queue **
cfq_async_queue_prio(struct cfq_data *cfqd, int ioprio_class, int ioprio)
{
	switch (ioprio_class) {
	case IOPRIO_CLASS_RT:
		return &cfqd->async_cfqq[0][ioprio];
	case IOPRIO_CLASS_BE:
		return &cfqd->async_cfqq[1][ioprio];
	case IOPRIO_CLASS_IDLE:
		return &cfqd->async_idle_cfqq;
	default:
		BUG();
	}
}

static struct cfq_queue *
cfq_get_queue(struct cfq_data *cfqd, int is_sync, struct io_context *ioc,
	      gfp_t gfp_mask)
{
	const int ioprio = task_ioprio(ioc);
	const int ioprio_class = task_ioprio_class(ioc);
	struct cfq_queue **async_cfqq = NULL;
	struct cfq_queue *cfqq = NULL;

	if (!is_sync) {
		async_cfqq = cfq_async_queue_prio(cfqd, ioprio_class, ioprio);
		cfqq = *async_cfqq;
	}

	if (!cfqq) {
		cfqq = cfq_find_alloc_queue(cfqd, is_sync, ioc, gfp_mask);
		if (!cfqq)
			return NULL;
	}

	/*
	 * pin the queue now that it's allocated, scheduler exit will prune it
	 */
	if (!is_sync && !(*async_cfqq)) {
		atomic_inc(&cfqq->ref);
		*async_cfqq = cfqq;
	}

	atomic_inc(&cfqq->ref);
	return cfqq;
}

/*
 * We drop cfq io contexts lazily, so we may find a dead one.
 */
static void
cfq_drop_dead_cic(struct cfq_data *cfqd, struct io_context *ioc,
		  struct cfq_io_context *cic)
{
	unsigned long flags;

	WARN_ON(!list_empty(&cic->queue_list));

	spin_lock_irqsave(&ioc->lock, flags);

	BUG_ON(ioc->ioc_data == cic);

	radix_tree_delete(&ioc->radix_root, (unsigned long) cfqd);
	hlist_del_rcu(&cic->cic_list);
	spin_unlock_irqrestore(&ioc->lock, flags);

	cfq_cic_free(cic);
}

static struct cfq_io_context *
cfq_cic_lookup(struct cfq_data *cfqd, struct io_context *ioc)
{
	struct cfq_io_context *cic;
	unsigned long flags;
	void *k;

	if (unlikely(!ioc))
		return NULL;

	rcu_read_lock();

	/*
	 * we maintain a last-hit cache, to avoid browsing over the tree
	 */
	cic = rcu_dereference(ioc->ioc_data);
	if (cic && cic->key == cfqd) {
		rcu_read_unlock();
		return cic;
	}

	do {
		cic = radix_tree_lookup(&ioc->radix_root, (unsigned long) cfqd);
		rcu_read_unlock();
		if (!cic)
			break;
		/* ->key must be copied to avoid race with cfq_exit_queue() */
		k = cic->key;
		if (unlikely(!k)) {
			cfq_drop_dead_cic(cfqd, ioc, cic);
			rcu_read_lock();
			continue;
		}

		spin_lock_irqsave(&ioc->lock, flags);
		rcu_assign_pointer(ioc->ioc_data, cic);
		spin_unlock_irqrestore(&ioc->lock, flags);
		break;
	} while (1);

	return cic;
}

/*
 * Add cic into ioc, using cfqd as the search key. This enables us to lookup
 * the process specific cfq io context when entered from the block layer.
 * Also adds the cic to a per-cfqd list, used when this queue is removed.
 */
static int cfq_cic_link(struct cfq_data *cfqd, struct io_context *ioc,
			struct cfq_io_context *cic, gfp_t gfp_mask)
{
	unsigned long flags;
	int ret;

	ret = radix_tree_preload(gfp_mask);
	if (!ret) {
		cic->ioc = ioc;
		cic->key = cfqd;

		spin_lock_irqsave(&ioc->lock, flags);
		ret = radix_tree_insert(&ioc->radix_root,
						(unsigned long) cfqd, cic);
		if (!ret)
			hlist_add_head_rcu(&cic->cic_list, &ioc->cic_list);
		spin_unlock_irqrestore(&ioc->lock, flags);

		radix_tree_preload_end();

		if (!ret) {
			spin_lock_irqsave(cfqd->queue->queue_lock, flags);
			list_add(&cic->queue_list, &cfqd->cic_list);
			spin_unlock_irqrestore(cfqd->queue->queue_lock, flags);
		}
	}

	if (ret)
		printk(KERN_ERR "cfq: cic link failed!\n");

	return ret;
}

/*
 * Setup general io context and cfq io context. There can be several cfq
 * io contexts per general io context, if this process is doing io to more
 * than one device managed by cfq.
 */
static struct cfq_io_context *
cfq_get_io_context(struct cfq_data *cfqd, gfp_t gfp_mask)
{
	struct io_context *ioc = NULL;
	struct cfq_io_context *cic;

	might_sleep_if(gfp_mask & __GFP_WAIT);

	ioc = get_io_context(gfp_mask, cfqd->queue->node);
	if (!ioc)
		return NULL;

	cic = cfq_cic_lookup(cfqd, ioc);
	if (cic)
		goto out;

	cic = cfq_alloc_io_context(cfqd, gfp_mask);
	if (cic == NULL)
		goto err;

	if (cfq_cic_link(cfqd, ioc, cic, gfp_mask))
		goto err_free;

out:
	smp_read_barrier_depends();
	if (unlikely(ioc->ioprio_changed))
		cfq_ioc_set_ioprio(ioc);

	return cic;
err_free:
	cfq_cic_free(cic);
err:
	put_io_context(ioc);
	return NULL;
}

static void
cfq_update_io_thinktime(struct cfq_data *cfqd, struct cfq_io_context *cic)
{
	unsigned long elapsed = jiffies - cic->last_end_request;
	unsigned long ttime = min(elapsed, 2UL * cfqd->cfq_slice_idle);

	cic->ttime_samples = (7*cic->ttime_samples + 256) / 8;
	cic->ttime_total = (7*cic->ttime_total + 256*ttime) / 8;
	cic->ttime_mean = (cic->ttime_total + 128) / cic->ttime_samples;
}

static void
cfq_update_io_seektime(struct cfq_data *cfqd, struct cfq_io_context *cic,
		       struct request *rq)
{
	sector_t sdist;
	u64 total;

	if (!cic->last_request_pos)
		sdist = 0;
	else if (cic->last_request_pos < rq->sector)
		sdist = rq->sector - cic->last_request_pos;
	else
		sdist = cic->last_request_pos - rq->sector;

	/*
	 * Don't allow the seek distance to get too large from the
	 * odd fragment, pagein, etc
	 */
	if (cic->seek_samples <= 60) /* second&third seek */
		sdist = min(sdist, (cic->seek_mean * 4) + 2*1024*1024);
	else
		sdist = min(sdist, (cic->seek_mean * 4)	+ 2*1024*64);

	cic->seek_samples = (7*cic->seek_samples + 256) / 8;
	cic->seek_total = (7*cic->seek_total + (u64)256*sdist) / 8;
	total = cic->seek_total + (cic->seek_samples/2);
	do_div(total, cic->seek_samples);
	cic->seek_mean = (sector_t)total;
}

/*
 * Disable idle window if the process thinks too long or seeks so much that
 * it doesn't matter
 */
static void
cfq_update_idle_window(struct cfq_data *cfqd, struct cfq_queue *cfqq,
		       struct cfq_io_context *cic)
{
	int old_idle, enable_idle;

	/*
	 * Don't idle for async or idle io prio class
	 */
	if (!cfq_cfqq_sync(cfqq) || cfq_class_idle(cfqq))
		return;

	enable_idle = old_idle = cfq_cfqq_idle_window(cfqq);

	if (!atomic_read(&cic->ioc->nr_tasks) || !cfqd->cfq_slice_idle ||
	    (cfqd->hw_tag && CIC_SEEKY(cic)))
		enable_idle = 0;
	else if (sample_valid(cic->ttime_samples)) {
		if (cic->ttime_mean > cfqd->cfq_slice_idle)
			enable_idle = 0;
		else
			enable_idle = 1;
	}

	if (old_idle != enable_idle) {
		cfq_log_cfqq(cfqd, cfqq, "idle=%d", enable_idle);
		if (enable_idle)
			cfq_mark_cfqq_idle_window(cfqq);
		else
			cfq_clear_cfqq_idle_window(cfqq);
	}
}

/*
 * Check if new_cfqq should preempt the currently active queue. Return 0 for
 * no or if we aren't sure, a 1 will cause a preempt.
 */
static int
cfq_should_preempt(struct cfq_data *cfqd, struct cfq_queue *new_cfqq,
		   struct request *rq)
{
	struct cfq_queue *cfqq;

	cfqq = cfqd->active_queue;
	if (!cfqq)
		return 0;

	if (cfq_slice_used(cfqq))
		return 1;

	if (cfq_class_idle(new_cfqq))
		return 0;

	if (cfq_class_idle(cfqq))
		return 1;

	/*
	 * if the new request is sync, but the currently running queue is
	 * not, let the sync request have priority.
	 */
	if (rq_is_sync(rq) && !cfq_cfqq_sync(cfqq))
		return 1;

	/*
	 * So both queues are sync. Let the new request get disk time if
	 * it's a metadata request and the current queue is doing regular IO.
	 */
	if (rq_is_meta(rq) && !cfqq->meta_pending)
		return 1;

	/*
	 * Allow an RT request to pre-empt an ongoing non-RT cfqq timeslice.
	 */
	if (cfq_class_rt(new_cfqq) && !cfq_class_rt(cfqq))
		return 1;

	if (!cfqd->active_cic || !cfq_cfqq_wait_request(cfqq))
		return 0;

	/*
	 * if this request is as-good as one we would expect from the
	 * current cfqq, let it preempt
	 */
	if (cfq_rq_close(cfqd, rq))
		return 1;

	return 0;
}

/*
 * cfqq preempts the active queue. if we allowed preempt with no slice left,
 * let it have half of its nominal slice.
 */
static void cfq_preempt_queue(struct cfq_data *cfqd, struct cfq_queue *cfqq)
{
	cfq_log_cfqq(cfqd, cfqq, "preempt");
	cfq_slice_expired(cfqd, 1);

	/*
	 * Put the new queue at the front of the of the current list,
	 * so we know that it will be selected next.
	 */
	BUG_ON(!cfq_cfqq_on_rr(cfqq));

	cfq_service_tree_add(cfqd, cfqq, 1);

	cfqq->slice_end = 0;
	cfq_mark_cfqq_slice_new(cfqq);
}

/*
 * Called when a new fs request (rq) is added (to cfqq). Check if there's
 * something we should do about it
 */
static void
cfq_rq_enqueued(struct cfq_data *cfqd, struct cfq_queue *cfqq,
		struct request *rq)
{
	struct cfq_io_context *cic = RQ_CIC(rq);

	cfqd->rq_queued++;
	if (rq_is_meta(rq))
		cfqq->meta_pending++;

	cfq_update_io_thinktime(cfqd, cic);
	cfq_update_io_seektime(cfqd, cic, rq);
	cfq_update_idle_window(cfqd, cfqq, cic);

	cic->last_request_pos = rq->sector + rq->nr_sectors;

	if (cfqq == cfqd->active_queue) {
		/*
		 * Remember that we saw a request from this process, but
		 * don't start queuing just yet. Otherwise we risk seeing lots
		 * of tiny requests, because we disrupt the normal plugging
<<<<<<< HEAD
		 * and merging.
		 */
		if (cfq_cfqq_wait_request(cfqq))
			cfq_mark_cfqq_must_dispatch(cfqq);
=======
		 * and merging. If the request is already larger than a single
		 * page, let it rip immediately. For that case we assume that
		 * merging is already done. Ditto for a busy system that
		 * has other work pending, don't risk delaying until the
		 * idle timer unplug to continue working.
		 */
		if (cfq_cfqq_wait_request(cfqq)) {
			if (blk_rq_bytes(rq) > PAGE_CACHE_SIZE ||
			    cfqd->busy_queues > 1) {
				del_timer(&cfqd->idle_slice_timer);
				blk_start_queueing(cfqd->queue);
			}
			cfq_mark_cfqq_must_dispatch(cfqq);
		}
>>>>>>> 6574612f
	} else if (cfq_should_preempt(cfqd, cfqq, rq)) {
		/*
		 * not the active queue - expire current slice if it is
		 * idle and has expired it's mean thinktime or this new queue
		 * has some old slice time left and is of higher priority or
		 * this new queue is RT and the current one is BE
		 */
		cfq_preempt_queue(cfqd, cfqq);
		blk_start_queueing(cfqd->queue);
	}
}

static void cfq_insert_request(struct request_queue *q, struct request *rq)
{
	struct cfq_data *cfqd = q->elevator->elevator_data;
	struct cfq_queue *cfqq = RQ_CFQQ(rq);

	cfq_log_cfqq(cfqd, cfqq, "insert_request");
	cfq_init_prio_data(cfqq, RQ_CIC(rq)->ioc);

	cfq_add_rq_rb(rq);

	list_add_tail(&rq->queuelist, &cfqq->fifo);

	cfq_rq_enqueued(cfqd, cfqq, rq);
}

/*
 * Update hw_tag based on peak queue depth over 50 samples under
 * sufficient load.
 */
static void cfq_update_hw_tag(struct cfq_data *cfqd)
{
	if (cfqd->rq_in_driver > cfqd->rq_in_driver_peak)
		cfqd->rq_in_driver_peak = cfqd->rq_in_driver;

	if (cfqd->rq_queued <= CFQ_HW_QUEUE_MIN &&
	    cfqd->rq_in_driver <= CFQ_HW_QUEUE_MIN)
		return;

	if (cfqd->hw_tag_samples++ < 50)
		return;

	if (cfqd->rq_in_driver_peak >= CFQ_HW_QUEUE_MIN)
		cfqd->hw_tag = 1;
	else
		cfqd->hw_tag = 0;

	cfqd->hw_tag_samples = 0;
	cfqd->rq_in_driver_peak = 0;
}

static void cfq_completed_request(struct request_queue *q, struct request *rq)
{
	struct cfq_queue *cfqq = RQ_CFQQ(rq);
	struct cfq_data *cfqd = cfqq->cfqd;
	const int sync = rq_is_sync(rq);
	unsigned long now;

	now = jiffies;
	cfq_log_cfqq(cfqd, cfqq, "complete");

	cfq_update_hw_tag(cfqd);

	WARN_ON(!cfqd->rq_in_driver);
	WARN_ON(!cfqq->dispatched);
	cfqd->rq_in_driver--;
	cfqq->dispatched--;

	if (cfq_cfqq_sync(cfqq))
		cfqd->sync_flight--;

	if (!cfq_class_idle(cfqq))
		cfqd->last_end_request = now;

	if (sync)
		RQ_CIC(rq)->last_end_request = now;

	/*
	 * If this is the active queue, check if it needs to be expired,
	 * or if we want to idle in case it has no pending requests.
	 */
	if (cfqd->active_queue == cfqq) {
		const bool cfqq_empty = RB_EMPTY_ROOT(&cfqq->sort_list);

		if (cfq_cfqq_slice_new(cfqq)) {
			cfq_set_prio_slice(cfqd, cfqq);
			cfq_clear_cfqq_slice_new(cfqq);
		}
		/*
		 * If there are no requests waiting in this queue, and
		 * there are other queues ready to issue requests, AND
		 * those other queues are issuing requests within our
		 * mean seek distance, give them a chance to run instead
		 * of idling.
		 */
		if (cfq_slice_used(cfqq) || cfq_class_idle(cfqq))
			cfq_slice_expired(cfqd, 1);
<<<<<<< HEAD
		else if (sync && !rq_noidle(rq) &&
			 RB_EMPTY_ROOT(&cfqq->sort_list)) {
=======
		else if (cfqq_empty && !cfq_close_cooperator(cfqd, cfqq, 1) &&
			 sync && !rq_noidle(rq))
>>>>>>> 6574612f
			cfq_arm_slice_timer(cfqd);
		}
	}

	if (!cfqd->rq_in_driver)
		cfq_schedule_dispatch(cfqd);
}

/*
 * we temporarily boost lower priority queues if they are holding fs exclusive
 * resources. they are boosted to normal prio (CLASS_BE/4)
 */
static void cfq_prio_boost(struct cfq_queue *cfqq)
{
	if (has_fs_excl()) {
		/*
		 * boost idle prio on transactions that would lock out other
		 * users of the filesystem
		 */
		if (cfq_class_idle(cfqq))
			cfqq->ioprio_class = IOPRIO_CLASS_BE;
		if (cfqq->ioprio > IOPRIO_NORM)
			cfqq->ioprio = IOPRIO_NORM;
	} else {
		/*
		 * check if we need to unboost the queue
		 */
		if (cfqq->ioprio_class != cfqq->org_ioprio_class)
			cfqq->ioprio_class = cfqq->org_ioprio_class;
		if (cfqq->ioprio != cfqq->org_ioprio)
			cfqq->ioprio = cfqq->org_ioprio;
	}
}

static inline int __cfq_may_queue(struct cfq_queue *cfqq)
{
	if ((cfq_cfqq_wait_request(cfqq) || cfq_cfqq_must_alloc(cfqq)) &&
	    !cfq_cfqq_must_alloc_slice(cfqq)) {
		cfq_mark_cfqq_must_alloc_slice(cfqq);
		return ELV_MQUEUE_MUST;
	}

	return ELV_MQUEUE_MAY;
}

static int cfq_may_queue(struct request_queue *q, int rw)
{
	struct cfq_data *cfqd = q->elevator->elevator_data;
	struct task_struct *tsk = current;
	struct cfq_io_context *cic;
	struct cfq_queue *cfqq;

	/*
	 * don't force setup of a queue from here, as a call to may_queue
	 * does not necessarily imply that a request actually will be queued.
	 * so just lookup a possibly existing queue, or return 'may queue'
	 * if that fails
	 */
	cic = cfq_cic_lookup(cfqd, tsk->io_context);
	if (!cic)
		return ELV_MQUEUE_MAY;

	cfqq = cic_to_cfqq(cic, rw_is_sync(rw));
	if (cfqq) {
		cfq_init_prio_data(cfqq, cic->ioc);
		cfq_prio_boost(cfqq);

		return __cfq_may_queue(cfqq);
	}

	return ELV_MQUEUE_MAY;
}

/*
 * queue lock held here
 */
static void cfq_put_request(struct request *rq)
{
	struct cfq_queue *cfqq = RQ_CFQQ(rq);

	if (cfqq) {
		const int rw = rq_data_dir(rq);

		BUG_ON(!cfqq->allocated[rw]);
		cfqq->allocated[rw]--;

		put_io_context(RQ_CIC(rq)->ioc);

		rq->elevator_private = NULL;
		rq->elevator_private2 = NULL;

		cfq_put_queue(cfqq);
	}
}

/*
 * Allocate cfq data structures associated with this request.
 */
static int
cfq_set_request(struct request_queue *q, struct request *rq, gfp_t gfp_mask)
{
	struct cfq_data *cfqd = q->elevator->elevator_data;
	struct cfq_io_context *cic;
	const int rw = rq_data_dir(rq);
	const int is_sync = rq_is_sync(rq);
	struct cfq_queue *cfqq;
	unsigned long flags;

	might_sleep_if(gfp_mask & __GFP_WAIT);

	cic = cfq_get_io_context(cfqd, gfp_mask);

	spin_lock_irqsave(q->queue_lock, flags);

	if (!cic)
		goto queue_fail;

	cfqq = cic_to_cfqq(cic, is_sync);
	if (!cfqq) {
		cfqq = cfq_get_queue(cfqd, is_sync, cic->ioc, gfp_mask);

		if (!cfqq)
			goto queue_fail;

		cic_set_cfqq(cic, cfqq, is_sync);
	}

	cfqq->allocated[rw]++;
	cfq_clear_cfqq_must_alloc(cfqq);
	atomic_inc(&cfqq->ref);

	spin_unlock_irqrestore(q->queue_lock, flags);

	rq->elevator_private = cic;
	rq->elevator_private2 = cfqq;
	return 0;

queue_fail:
	if (cic)
		put_io_context(cic->ioc);

	cfq_schedule_dispatch(cfqd);
	spin_unlock_irqrestore(q->queue_lock, flags);
	cfq_log(cfqd, "set_request fail");
	return 1;
}

static void cfq_kick_queue(struct work_struct *work)
{
	struct cfq_data *cfqd =
		container_of(work, struct cfq_data, unplug_work);
	struct request_queue *q = cfqd->queue;

	spin_lock_irq(q->queue_lock);
	blk_start_queueing(q);
	spin_unlock_irq(q->queue_lock);
}

/*
 * Timer running if the active_queue is currently idling inside its time slice
 */
static void cfq_idle_slice_timer(unsigned long data)
{
	struct cfq_data *cfqd = (struct cfq_data *) data;
	struct cfq_queue *cfqq;
	unsigned long flags;
	int timed_out = 1;

	cfq_log(cfqd, "idle timer fired");

	spin_lock_irqsave(cfqd->queue->queue_lock, flags);

	cfqq = cfqd->active_queue;
	if (cfqq) {
		timed_out = 0;

		/*
		 * We saw a request before the queue expired, let it through
		 */
		if (cfq_cfqq_must_dispatch(cfqq))
			goto out_kick;

		/*
		 * expired
		 */
		if (cfq_slice_used(cfqq))
			goto expire;

		/*
		 * only expire and reinvoke request handler, if there are
		 * other queues with pending requests
		 */
		if (!cfqd->busy_queues)
			goto out_cont;

		/*
		 * not expired and it has a request pending, let it dispatch
		 */
		if (!RB_EMPTY_ROOT(&cfqq->sort_list))
			goto out_kick;
	}
expire:
	cfq_slice_expired(cfqd, timed_out);
out_kick:
	cfq_schedule_dispatch(cfqd);
out_cont:
	spin_unlock_irqrestore(cfqd->queue->queue_lock, flags);
}

static void cfq_shutdown_timer_wq(struct cfq_data *cfqd)
{
	del_timer_sync(&cfqd->idle_slice_timer);
	cancel_work_sync(&cfqd->unplug_work);
}

static void cfq_put_async_queues(struct cfq_data *cfqd)
{
	int i;

	for (i = 0; i < IOPRIO_BE_NR; i++) {
		if (cfqd->async_cfqq[0][i])
			cfq_put_queue(cfqd->async_cfqq[0][i]);
		if (cfqd->async_cfqq[1][i])
			cfq_put_queue(cfqd->async_cfqq[1][i]);
	}

	if (cfqd->async_idle_cfqq)
		cfq_put_queue(cfqd->async_idle_cfqq);
}

static void cfq_exit_queue(struct elevator_queue *e)
{
	struct cfq_data *cfqd = e->elevator_data;
	struct request_queue *q = cfqd->queue;

	cfq_shutdown_timer_wq(cfqd);

	spin_lock_irq(q->queue_lock);

	if (cfqd->active_queue)
		__cfq_slice_expired(cfqd, cfqd->active_queue, 0);

	while (!list_empty(&cfqd->cic_list)) {
		struct cfq_io_context *cic = list_entry(cfqd->cic_list.next,
							struct cfq_io_context,
							queue_list);

		__cfq_exit_single_io_context(cfqd, cic);
	}

	cfq_put_async_queues(cfqd);

	spin_unlock_irq(q->queue_lock);

	cfq_shutdown_timer_wq(cfqd);

	kfree(cfqd);
}

static void *cfq_init_queue(struct request_queue *q)
{
	struct cfq_data *cfqd;
	int i;

	cfqd = kmalloc_node(sizeof(*cfqd), GFP_KERNEL | __GFP_ZERO, q->node);
	if (!cfqd)
		return NULL;

	cfqd->service_tree = CFQ_RB_ROOT;

	/*
	 * Not strictly needed (since RB_ROOT just clears the node and we
	 * zeroed cfqd on alloc), but better be safe in case someone decides
	 * to add magic to the rb code
	 */
	for (i = 0; i < CFQ_PRIO_LISTS; i++)
		cfqd->prio_trees[i] = RB_ROOT;

	INIT_LIST_HEAD(&cfqd->cic_list);

	cfqd->queue = q;

	init_timer(&cfqd->idle_slice_timer);
	cfqd->idle_slice_timer.function = cfq_idle_slice_timer;
	cfqd->idle_slice_timer.data = (unsigned long) cfqd;

	INIT_WORK(&cfqd->unplug_work, cfq_kick_queue);

	cfqd->last_end_request = jiffies;
	cfqd->cfq_quantum = cfq_quantum;
	cfqd->cfq_fifo_expire[0] = cfq_fifo_expire[0];
	cfqd->cfq_fifo_expire[1] = cfq_fifo_expire[1];
	cfqd->cfq_back_max = cfq_back_max;
	cfqd->cfq_back_penalty = cfq_back_penalty;
	cfqd->cfq_slice[0] = cfq_slice_async;
	cfqd->cfq_slice[1] = cfq_slice_sync;
	cfqd->cfq_slice_async_rq = cfq_slice_async_rq;
	cfqd->cfq_slice_idle = cfq_slice_idle;
	cfqd->hw_tag = 1;

	return cfqd;
}

static void cfq_slab_kill(void)
{
	/*
	 * Caller already ensured that pending RCU callbacks are completed,
	 * so we should have no busy allocations at this point.
	 */
	if (cfq_pool)
		kmem_cache_destroy(cfq_pool);
	if (cfq_ioc_pool)
		kmem_cache_destroy(cfq_ioc_pool);
}

static int __init cfq_slab_setup(void)
{
	cfq_pool = KMEM_CACHE(cfq_queue, 0);
	if (!cfq_pool)
		goto fail;

	cfq_ioc_pool = KMEM_CACHE(cfq_io_context, 0);
	if (!cfq_ioc_pool)
		goto fail;

	return 0;
fail:
	cfq_slab_kill();
	return -ENOMEM;
}

/*
 * sysfs parts below -->
 */
static ssize_t
cfq_var_show(unsigned int var, char *page)
{
	return sprintf(page, "%d\n", var);
}

static ssize_t
cfq_var_store(unsigned int *var, const char *page, size_t count)
{
	char *p = (char *) page;

	*var = simple_strtoul(p, &p, 10);
	return count;
}

#define SHOW_FUNCTION(__FUNC, __VAR, __CONV)				\
static ssize_t __FUNC(struct elevator_queue *e, char *page)		\
{									\
	struct cfq_data *cfqd = e->elevator_data;			\
	unsigned int __data = __VAR;					\
	if (__CONV)							\
		__data = jiffies_to_msecs(__data);			\
	return cfq_var_show(__data, (page));				\
}
SHOW_FUNCTION(cfq_quantum_show, cfqd->cfq_quantum, 0);
SHOW_FUNCTION(cfq_fifo_expire_sync_show, cfqd->cfq_fifo_expire[1], 1);
SHOW_FUNCTION(cfq_fifo_expire_async_show, cfqd->cfq_fifo_expire[0], 1);
SHOW_FUNCTION(cfq_back_seek_max_show, cfqd->cfq_back_max, 0);
SHOW_FUNCTION(cfq_back_seek_penalty_show, cfqd->cfq_back_penalty, 0);
SHOW_FUNCTION(cfq_slice_idle_show, cfqd->cfq_slice_idle, 1);
SHOW_FUNCTION(cfq_slice_sync_show, cfqd->cfq_slice[1], 1);
SHOW_FUNCTION(cfq_slice_async_show, cfqd->cfq_slice[0], 1);
SHOW_FUNCTION(cfq_slice_async_rq_show, cfqd->cfq_slice_async_rq, 0);
#undef SHOW_FUNCTION

#define STORE_FUNCTION(__FUNC, __PTR, MIN, MAX, __CONV)			\
static ssize_t __FUNC(struct elevator_queue *e, const char *page, size_t count)	\
{									\
	struct cfq_data *cfqd = e->elevator_data;			\
	unsigned int __data;						\
	int ret = cfq_var_store(&__data, (page), count);		\
	if (__data < (MIN))						\
		__data = (MIN);						\
	else if (__data > (MAX))					\
		__data = (MAX);						\
	if (__CONV)							\
		*(__PTR) = msecs_to_jiffies(__data);			\
	else								\
		*(__PTR) = __data;					\
	return ret;							\
}
STORE_FUNCTION(cfq_quantum_store, &cfqd->cfq_quantum, 1, UINT_MAX, 0);
STORE_FUNCTION(cfq_fifo_expire_sync_store, &cfqd->cfq_fifo_expire[1], 1,
		UINT_MAX, 1);
STORE_FUNCTION(cfq_fifo_expire_async_store, &cfqd->cfq_fifo_expire[0], 1,
		UINT_MAX, 1);
STORE_FUNCTION(cfq_back_seek_max_store, &cfqd->cfq_back_max, 0, UINT_MAX, 0);
STORE_FUNCTION(cfq_back_seek_penalty_store, &cfqd->cfq_back_penalty, 1,
		UINT_MAX, 0);
STORE_FUNCTION(cfq_slice_idle_store, &cfqd->cfq_slice_idle, 0, UINT_MAX, 1);
STORE_FUNCTION(cfq_slice_sync_store, &cfqd->cfq_slice[1], 1, UINT_MAX, 1);
STORE_FUNCTION(cfq_slice_async_store, &cfqd->cfq_slice[0], 1, UINT_MAX, 1);
STORE_FUNCTION(cfq_slice_async_rq_store, &cfqd->cfq_slice_async_rq, 1,
		UINT_MAX, 0);
#undef STORE_FUNCTION

#define CFQ_ATTR(name) \
	__ATTR(name, S_IRUGO|S_IWUSR, cfq_##name##_show, cfq_##name##_store)

static struct elv_fs_entry cfq_attrs[] = {
	CFQ_ATTR(quantum),
	CFQ_ATTR(fifo_expire_sync),
	CFQ_ATTR(fifo_expire_async),
	CFQ_ATTR(back_seek_max),
	CFQ_ATTR(back_seek_penalty),
	CFQ_ATTR(slice_sync),
	CFQ_ATTR(slice_async),
	CFQ_ATTR(slice_async_rq),
	CFQ_ATTR(slice_idle),
	__ATTR_NULL
};

static struct elevator_type iosched_cfq = {
	.ops = {
		.elevator_merge_fn = 		cfq_merge,
		.elevator_merged_fn =		cfq_merged_request,
		.elevator_merge_req_fn =	cfq_merged_requests,
		.elevator_allow_merge_fn =	cfq_allow_merge,
		.elevator_dispatch_fn =		cfq_dispatch_requests,
		.elevator_add_req_fn =		cfq_insert_request,
		.elevator_activate_req_fn =	cfq_activate_request,
		.elevator_deactivate_req_fn =	cfq_deactivate_request,
		.elevator_queue_empty_fn =	cfq_queue_empty,
		.elevator_completed_req_fn =	cfq_completed_request,
		.elevator_former_req_fn =	elv_rb_former_request,
		.elevator_latter_req_fn =	elv_rb_latter_request,
		.elevator_set_req_fn =		cfq_set_request,
		.elevator_put_req_fn =		cfq_put_request,
		.elevator_may_queue_fn =	cfq_may_queue,
		.elevator_init_fn =		cfq_init_queue,
		.elevator_exit_fn =		cfq_exit_queue,
		.trim =				cfq_free_io_context,
	},
	.elevator_attrs =	cfq_attrs,
	.elevator_name =	"cfq",
	.elevator_owner =	THIS_MODULE,
};

static int __init cfq_init(void)
{
	/*
	 * could be 0 on HZ < 1000 setups
	 */
	if (!cfq_slice_async)
		cfq_slice_async = 1;
	if (!cfq_slice_idle)
		cfq_slice_idle = 1;

	if (cfq_slab_setup())
		return -ENOMEM;

	elv_register(&iosched_cfq);

	return 0;
}

static void __exit cfq_exit(void)
{
	DECLARE_COMPLETION_ONSTACK(all_gone);
	elv_unregister(&iosched_cfq);
	ioc_gone = &all_gone;
	/* ioc_gone's update must be visible before reading ioc_count */
	smp_wmb();

	/*
	 * this also protects us from entering cfq_slab_kill() with
	 * pending RCU callbacks
	 */
	if (elv_ioc_count_read(ioc_count))
		wait_for_completion(&all_gone);
	cfq_slab_kill();
}

module_init(cfq_init);
module_exit(cfq_exit);

MODULE_AUTHOR("Jens Axboe");
MODULE_LICENSE("GPL");
MODULE_DESCRIPTION("Completely Fair Queueing IO scheduler");<|MERGE_RESOLUTION|>--- conflicted
+++ resolved
@@ -1086,16 +1086,6 @@
 	if (!cic || !atomic_read(&cic->ioc->nr_tasks))
 		return;
 
-<<<<<<< HEAD
-	/*
-	 * See if this prio level has a good candidate
-	 */
-	if (cfq_close_cooperator(cfqd, cfqq) &&
-	    (sample_valid(cic->ttime_samples) && cic->ttime_mean > 2))
-		return;
-
-=======
->>>>>>> 6574612f
 	cfq_mark_cfqq_wait_request(cfqq);
 
 	/*
@@ -1316,7 +1306,6 @@
 	cfqq = cfq_select_queue(cfqd);
 	if (!cfqq)
 		return 0;
-<<<<<<< HEAD
 
 	/*
 	 * If this is an async queue and we have sync IO in flight, let it wait
@@ -1324,15 +1313,6 @@
 	if (cfqd->sync_flight && !cfq_cfqq_sync(cfqq))
 		return 0;
 
-=======
-
-	/*
-	 * If this is an async queue and we have sync IO in flight, let it wait
-	 */
-	if (cfqd->sync_flight && !cfq_cfqq_sync(cfqq))
-		return 0;
-
->>>>>>> 6574612f
 	max_dispatch = cfqd->cfq_quantum;
 	if (cfq_class_idle(cfqq))
 		max_dispatch = 1;
@@ -2098,12 +2078,6 @@
 		 * Remember that we saw a request from this process, but
 		 * don't start queuing just yet. Otherwise we risk seeing lots
 		 * of tiny requests, because we disrupt the normal plugging
-<<<<<<< HEAD
-		 * and merging.
-		 */
-		if (cfq_cfqq_wait_request(cfqq))
-			cfq_mark_cfqq_must_dispatch(cfqq);
-=======
 		 * and merging. If the request is already larger than a single
 		 * page, let it rip immediately. For that case we assume that
 		 * merging is already done. Ditto for a busy system that
@@ -2118,7 +2092,6 @@
 			}
 			cfq_mark_cfqq_must_dispatch(cfqq);
 		}
->>>>>>> 6574612f
 	} else if (cfq_should_preempt(cfqd, cfqq, rq)) {
 		/*
 		 * not the active queue - expire current slice if it is
@@ -2217,15 +2190,9 @@
 		 */
 		if (cfq_slice_used(cfqq) || cfq_class_idle(cfqq))
 			cfq_slice_expired(cfqd, 1);
-<<<<<<< HEAD
-		else if (sync && !rq_noidle(rq) &&
-			 RB_EMPTY_ROOT(&cfqq->sort_list)) {
-=======
 		else if (cfqq_empty && !cfq_close_cooperator(cfqd, cfqq, 1) &&
 			 sync && !rq_noidle(rq))
->>>>>>> 6574612f
 			cfq_arm_slice_timer(cfqd);
-		}
 	}
 
 	if (!cfqd->rq_in_driver)
