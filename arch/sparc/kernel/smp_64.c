/* smp.c: Sparc64 SMP support.
 *
 * Copyright (C) 1997, 2007, 2008 David S. Miller (davem@davemloft.net)
 */

#include <linux/module.h>
#include <linux/kernel.h>
#include <linux/sched.h>
#include <linux/mm.h>
#include <linux/pagemap.h>
#include <linux/threads.h>
#include <linux/smp.h>
#include <linux/interrupt.h>
#include <linux/kernel_stat.h>
#include <linux/delay.h>
#include <linux/init.h>
#include <linux/spinlock.h>
#include <linux/fs.h>
#include <linux/seq_file.h>
#include <linux/cache.h>
#include <linux/jiffies.h>
#include <linux/profile.h>
#include <linux/lmb.h>
#include <linux/cpu.h>

#include <asm/head.h>
#include <asm/ptrace.h>
#include <asm/atomic.h>
#include <asm/tlbflush.h>
#include <asm/mmu_context.h>
#include <asm/cpudata.h>
#include <asm/hvtramp.h>
#include <asm/io.h>
#include <asm/timer.h>

#include <asm/irq.h>
#include <asm/irq_regs.h>
#include <asm/page.h>
#include <asm/pgtable.h>
#include <asm/oplib.h>
#include <asm/uaccess.h>
#include <asm/starfire.h>
#include <asm/tlb.h>
#include <asm/sections.h>
#include <asm/prom.h>
#include <asm/mdesc.h>
#include <asm/ldc.h>
#include <asm/hypervisor.h>

int sparc64_multi_core __read_mostly;

DEFINE_PER_CPU(cpumask_t, cpu_sibling_map) = CPU_MASK_NONE;
cpumask_t cpu_core_map[NR_CPUS] __read_mostly =
	{ [0 ... NR_CPUS-1] = CPU_MASK_NONE };

EXPORT_PER_CPU_SYMBOL(cpu_sibling_map);
EXPORT_SYMBOL(cpu_core_map);

static cpumask_t smp_commenced_mask;

void smp_info(struct seq_file *m)
{
	int i;
	
	seq_printf(m, "State:\n");
	for_each_online_cpu(i)
		seq_printf(m, "CPU%d:\t\tonline\n", i);
}

void smp_bogo(struct seq_file *m)
{
	int i;
	
	for_each_online_cpu(i)
		seq_printf(m,
			   "Cpu%dClkTck\t: %016lx\n",
			   i, cpu_data(i).clock_tick);
}

extern void setup_sparc64_timer(void);

static volatile unsigned long callin_flag = 0;

void __cpuinit smp_callin(void)
{
	int cpuid = hard_smp_processor_id();

	__local_per_cpu_offset = __per_cpu_offset(cpuid);

	if (tlb_type == hypervisor)
		sun4v_ktsb_register();

	__flush_tlb_all();

	setup_sparc64_timer();

	if (cheetah_pcache_forced_on)
		cheetah_enable_pcache();

	local_irq_enable();

	callin_flag = 1;
	__asm__ __volatile__("membar #Sync\n\t"
			     "flush  %%g6" : : : "memory");

	/* Clear this or we will die instantly when we
	 * schedule back to this idler...
	 */
	current_thread_info()->new_child = 0;

	/* Attach to the address space of init_task. */
	atomic_inc(&init_mm.mm_count);
	current->active_mm = &init_mm;

	/* inform the notifiers about the new cpu */
	notify_cpu_starting(cpuid);

	while (!cpu_isset(cpuid, smp_commenced_mask))
		rmb();

	ipi_call_lock();
	cpu_set(cpuid, cpu_online_map);
	ipi_call_unlock();

	/* idle thread is expected to have preempt disabled */
	preempt_disable();
}

void cpu_panic(void)
{
	printk("CPU[%d]: Returns from cpu_idle!\n", smp_processor_id());
	panic("SMP bolixed\n");
}

/* This tick register synchronization scheme is taken entirely from
 * the ia64 port, see arch/ia64/kernel/smpboot.c for details and credit.
 *
 * The only change I've made is to rework it so that the master
 * initiates the synchonization instead of the slave. -DaveM
 */

#define MASTER	0
#define SLAVE	(SMP_CACHE_BYTES/sizeof(unsigned long))

#define NUM_ROUNDS	64	/* magic value */
#define NUM_ITERS	5	/* likewise */

static DEFINE_SPINLOCK(itc_sync_lock);
static unsigned long go[SLAVE + 1];

#define DEBUG_TICK_SYNC	0

static inline long get_delta (long *rt, long *master)
{
	unsigned long best_t0 = 0, best_t1 = ~0UL, best_tm = 0;
	unsigned long tcenter, t0, t1, tm;
	unsigned long i;

	for (i = 0; i < NUM_ITERS; i++) {
		t0 = tick_ops->get_tick();
		go[MASTER] = 1;
		membar_safe("#StoreLoad");
		while (!(tm = go[SLAVE]))
			rmb();
		go[SLAVE] = 0;
		wmb();
		t1 = tick_ops->get_tick();

		if (t1 - t0 < best_t1 - best_t0)
			best_t0 = t0, best_t1 = t1, best_tm = tm;
	}

	*rt = best_t1 - best_t0;
	*master = best_tm - best_t0;

	/* average best_t0 and best_t1 without overflow: */
	tcenter = (best_t0/2 + best_t1/2);
	if (best_t0 % 2 + best_t1 % 2 == 2)
		tcenter++;
	return tcenter - best_tm;
}

void smp_synchronize_tick_client(void)
{
	long i, delta, adj, adjust_latency = 0, done = 0;
	unsigned long flags, rt, master_time_stamp, bound;
#if DEBUG_TICK_SYNC
	struct {
		long rt;	/* roundtrip time */
		long master;	/* master's timestamp */
		long diff;	/* difference between midpoint and master's timestamp */
		long lat;	/* estimate of itc adjustment latency */
	} t[NUM_ROUNDS];
#endif

	go[MASTER] = 1;

	while (go[MASTER])
		rmb();

	local_irq_save(flags);
	{
		for (i = 0; i < NUM_ROUNDS; i++) {
			delta = get_delta(&rt, &master_time_stamp);
			if (delta == 0) {
				done = 1;	/* let's lock on to this... */
				bound = rt;
			}

			if (!done) {
				if (i > 0) {
					adjust_latency += -delta;
					adj = -delta + adjust_latency/4;
				} else
					adj = -delta;

				tick_ops->add_tick(adj);
			}
#if DEBUG_TICK_SYNC
			t[i].rt = rt;
			t[i].master = master_time_stamp;
			t[i].diff = delta;
			t[i].lat = adjust_latency/4;
#endif
		}
	}
	local_irq_restore(flags);

#if DEBUG_TICK_SYNC
	for (i = 0; i < NUM_ROUNDS; i++)
		printk("rt=%5ld master=%5ld diff=%5ld adjlat=%5ld\n",
		       t[i].rt, t[i].master, t[i].diff, t[i].lat);
#endif

	printk(KERN_INFO "CPU %d: synchronized TICK with master CPU "
	       "(last diff %ld cycles, maxerr %lu cycles)\n",
	       smp_processor_id(), delta, rt);
}

static void smp_start_sync_tick_client(int cpu);

static void smp_synchronize_one_tick(int cpu)
{
	unsigned long flags, i;

	go[MASTER] = 0;

	smp_start_sync_tick_client(cpu);

	/* wait for client to be ready */
	while (!go[MASTER])
		rmb();

	/* now let the client proceed into his loop */
	go[MASTER] = 0;
	membar_safe("#StoreLoad");

	spin_lock_irqsave(&itc_sync_lock, flags);
	{
		for (i = 0; i < NUM_ROUNDS*NUM_ITERS; i++) {
			while (!go[MASTER])
				rmb();
			go[MASTER] = 0;
			wmb();
			go[SLAVE] = tick_ops->get_tick();
			membar_safe("#StoreLoad");
		}
	}
	spin_unlock_irqrestore(&itc_sync_lock, flags);
}

#if defined(CONFIG_SUN_LDOMS) && defined(CONFIG_HOTPLUG_CPU)
/* XXX Put this in some common place. XXX */
static unsigned long kimage_addr_to_ra(void *p)
{
	unsigned long val = (unsigned long) p;

	return kern_base + (val - KERNBASE);
}

static void __cpuinit ldom_startcpu_cpuid(unsigned int cpu, unsigned long thread_reg)
{
	extern unsigned long sparc64_ttable_tl0;
	extern unsigned long kern_locked_tte_data;
	struct hvtramp_descr *hdesc;
	unsigned long trampoline_ra;
	struct trap_per_cpu *tb;
	u64 tte_vaddr, tte_data;
	unsigned long hv_err;
	int i;

	hdesc = kzalloc(sizeof(*hdesc) +
			(sizeof(struct hvtramp_mapping) *
			 num_kernel_image_mappings - 1),
			GFP_KERNEL);
	if (!hdesc) {
		printk(KERN_ERR "ldom_startcpu_cpuid: Cannot allocate "
		       "hvtramp_descr.\n");
		return;
	}

	hdesc->cpu = cpu;
	hdesc->num_mappings = num_kernel_image_mappings;

	tb = &trap_block[cpu];
	tb->hdesc = hdesc;

	hdesc->fault_info_va = (unsigned long) &tb->fault_info;
	hdesc->fault_info_pa = kimage_addr_to_ra(&tb->fault_info);

	hdesc->thread_reg = thread_reg;

	tte_vaddr = (unsigned long) KERNBASE;
	tte_data = kern_locked_tte_data;

	for (i = 0; i < hdesc->num_mappings; i++) {
		hdesc->maps[i].vaddr = tte_vaddr;
		hdesc->maps[i].tte   = tte_data;
		tte_vaddr += 0x400000;
		tte_data  += 0x400000;
	}

	trampoline_ra = kimage_addr_to_ra(hv_cpu_startup);

	hv_err = sun4v_cpu_start(cpu, trampoline_ra,
				 kimage_addr_to_ra(&sparc64_ttable_tl0),
				 __pa(hdesc));
	if (hv_err)
		printk(KERN_ERR "ldom_startcpu_cpuid: sun4v_cpu_start() "
		       "gives error %lu\n", hv_err);
}
#endif

extern unsigned long sparc64_cpu_startup;

/* The OBP cpu startup callback truncates the 3rd arg cookie to
 * 32-bits (I think) so to be safe we have it read the pointer
 * contained here so we work on >4GB machines. -DaveM
 */
static struct thread_info *cpu_new_thread = NULL;

static int __cpuinit smp_boot_one_cpu(unsigned int cpu)
{
	struct trap_per_cpu *tb = &trap_block[cpu];
	unsigned long entry =
		(unsigned long)(&sparc64_cpu_startup);
	unsigned long cookie =
		(unsigned long)(&cpu_new_thread);
	struct task_struct *p;
	int timeout, ret;

	p = fork_idle(cpu);
	if (IS_ERR(p))
		return PTR_ERR(p);
	callin_flag = 0;
	cpu_new_thread = task_thread_info(p);

	if (tlb_type == hypervisor) {
#if defined(CONFIG_SUN_LDOMS) && defined(CONFIG_HOTPLUG_CPU)
		if (ldom_domaining_enabled)
			ldom_startcpu_cpuid(cpu,
					    (unsigned long) cpu_new_thread);
		else
#endif
			prom_startcpu_cpuid(cpu, entry, cookie);
	} else {
		struct device_node *dp = of_find_node_by_cpuid(cpu);

		prom_startcpu(dp->node, entry, cookie);
	}

	for (timeout = 0; timeout < 50000; timeout++) {
		if (callin_flag)
			break;
		udelay(100);
	}

	if (callin_flag) {
		ret = 0;
	} else {
		printk("Processor %d is stuck.\n", cpu);
		ret = -ENODEV;
	}
	cpu_new_thread = NULL;

	if (tb->hdesc) {
		kfree(tb->hdesc);
		tb->hdesc = NULL;
	}

	return ret;
}

static void spitfire_xcall_helper(u64 data0, u64 data1, u64 data2, u64 pstate, unsigned long cpu)
{
	u64 result, target;
	int stuck, tmp;

	if (this_is_starfire) {
		/* map to real upaid */
		cpu = (((cpu & 0x3c) << 1) |
			((cpu & 0x40) >> 4) |
			(cpu & 0x3));
	}

	target = (cpu << 14) | 0x70;
again:
	/* Ok, this is the real Spitfire Errata #54.
	 * One must read back from a UDB internal register
	 * after writes to the UDB interrupt dispatch, but
	 * before the membar Sync for that write.
	 * So we use the high UDB control register (ASI 0x7f,
	 * ADDR 0x20) for the dummy read. -DaveM
	 */
	tmp = 0x40;
	__asm__ __volatile__(
	"wrpr	%1, %2, %%pstate\n\t"
	"stxa	%4, [%0] %3\n\t"
	"stxa	%5, [%0+%8] %3\n\t"
	"add	%0, %8, %0\n\t"
	"stxa	%6, [%0+%8] %3\n\t"
	"membar	#Sync\n\t"
	"stxa	%%g0, [%7] %3\n\t"
	"membar	#Sync\n\t"
	"mov	0x20, %%g1\n\t"
	"ldxa	[%%g1] 0x7f, %%g0\n\t"
	"membar	#Sync"
	: "=r" (tmp)
	: "r" (pstate), "i" (PSTATE_IE), "i" (ASI_INTR_W),
	  "r" (data0), "r" (data1), "r" (data2), "r" (target),
	  "r" (0x10), "0" (tmp)
        : "g1");

	/* NOTE: PSTATE_IE is still clear. */
	stuck = 100000;
	do {
		__asm__ __volatile__("ldxa [%%g0] %1, %0"
			: "=r" (result)
			: "i" (ASI_INTR_DISPATCH_STAT));
		if (result == 0) {
			__asm__ __volatile__("wrpr %0, 0x0, %%pstate"
					     : : "r" (pstate));
			return;
		}
		stuck -= 1;
		if (stuck == 0)
			break;
	} while (result & 0x1);
	__asm__ __volatile__("wrpr %0, 0x0, %%pstate"
			     : : "r" (pstate));
	if (stuck == 0) {
		printk("CPU[%d]: mondo stuckage result[%016llx]\n",
		       smp_processor_id(), result);
	} else {
		udelay(2);
		goto again;
	}
}

static void spitfire_xcall_deliver(struct trap_per_cpu *tb, int cnt)
{
	u64 *mondo, data0, data1, data2;
	u16 *cpu_list;
	u64 pstate;
	int i;

	__asm__ __volatile__("rdpr %%pstate, %0" : "=r" (pstate));
	cpu_list = __va(tb->cpu_list_pa);
	mondo = __va(tb->cpu_mondo_block_pa);
	data0 = mondo[0];
	data1 = mondo[1];
	data2 = mondo[2];
	for (i = 0; i < cnt; i++)
		spitfire_xcall_helper(data0, data1, data2, pstate, cpu_list[i]);
}

/* Cheetah now allows to send the whole 64-bytes of data in the interrupt
 * packet, but we have no use for that.  However we do take advantage of
 * the new pipelining feature (ie. dispatch to multiple cpus simultaneously).
 */
static void cheetah_xcall_deliver(struct trap_per_cpu *tb, int cnt)
{
	int nack_busy_id, is_jbus, need_more;
	u64 *mondo, pstate, ver, busy_mask;
	u16 *cpu_list;

	cpu_list = __va(tb->cpu_list_pa);
	mondo = __va(tb->cpu_mondo_block_pa);

	/* Unfortunately, someone at Sun had the brilliant idea to make the
	 * busy/nack fields hard-coded by ITID number for this Ultra-III
	 * derivative processor.
	 */
	__asm__ ("rdpr %%ver, %0" : "=r" (ver));
	is_jbus = ((ver >> 32) == __JALAPENO_ID ||
		   (ver >> 32) == __SERRANO_ID);

	__asm__ __volatile__("rdpr %%pstate, %0" : "=r" (pstate));

retry:
	need_more = 0;
	__asm__ __volatile__("wrpr %0, %1, %%pstate\n\t"
			     : : "r" (pstate), "i" (PSTATE_IE));

	/* Setup the dispatch data registers. */
	__asm__ __volatile__("stxa	%0, [%3] %6\n\t"
			     "stxa	%1, [%4] %6\n\t"
			     "stxa	%2, [%5] %6\n\t"
			     "membar	#Sync\n\t"
			     : /* no outputs */
			     : "r" (mondo[0]), "r" (mondo[1]), "r" (mondo[2]),
			       "r" (0x40), "r" (0x50), "r" (0x60),
			       "i" (ASI_INTR_W));

	nack_busy_id = 0;
	busy_mask = 0;
	{
		int i;

		for (i = 0; i < cnt; i++) {
			u64 target, nr;

			nr = cpu_list[i];
			if (nr == 0xffff)
				continue;

			target = (nr << 14) | 0x70;
			if (is_jbus) {
				busy_mask |= (0x1UL << (nr * 2));
			} else {
				target |= (nack_busy_id << 24);
				busy_mask |= (0x1UL <<
					      (nack_busy_id * 2));
			}
			__asm__ __volatile__(
				"stxa	%%g0, [%0] %1\n\t"
				"membar	#Sync\n\t"
				: /* no outputs */
				: "r" (target), "i" (ASI_INTR_W));
			nack_busy_id++;
			if (nack_busy_id == 32) {
				need_more = 1;
				break;
			}
		}
	}

	/* Now, poll for completion. */
	{
		u64 dispatch_stat, nack_mask;
		long stuck;

		stuck = 100000 * nack_busy_id;
		nack_mask = busy_mask << 1;
		do {
			__asm__ __volatile__("ldxa	[%%g0] %1, %0"
					     : "=r" (dispatch_stat)
					     : "i" (ASI_INTR_DISPATCH_STAT));
			if (!(dispatch_stat & (busy_mask | nack_mask))) {
				__asm__ __volatile__("wrpr %0, 0x0, %%pstate"
						     : : "r" (pstate));
				if (unlikely(need_more)) {
					int i, this_cnt = 0;
					for (i = 0; i < cnt; i++) {
						if (cpu_list[i] == 0xffff)
							continue;
						cpu_list[i] = 0xffff;
						this_cnt++;
						if (this_cnt == 32)
							break;
					}
					goto retry;
				}
				return;
			}
			if (!--stuck)
				break;
		} while (dispatch_stat & busy_mask);

		__asm__ __volatile__("wrpr %0, 0x0, %%pstate"
				     : : "r" (pstate));

		if (dispatch_stat & busy_mask) {
			/* Busy bits will not clear, continue instead
			 * of freezing up on this cpu.
			 */
			printk("CPU[%d]: mondo stuckage result[%016llx]\n",
			       smp_processor_id(), dispatch_stat);
		} else {
			int i, this_busy_nack = 0;

			/* Delay some random time with interrupts enabled
			 * to prevent deadlock.
			 */
			udelay(2 * nack_busy_id);

			/* Clear out the mask bits for cpus which did not
			 * NACK us.
			 */
			for (i = 0; i < cnt; i++) {
				u64 check_mask, nr;

				nr = cpu_list[i];
				if (nr == 0xffff)
					continue;

				if (is_jbus)
					check_mask = (0x2UL << (2*nr));
				else
					check_mask = (0x2UL <<
						      this_busy_nack);
				if ((dispatch_stat & check_mask) == 0)
					cpu_list[i] = 0xffff;
				this_busy_nack += 2;
				if (this_busy_nack == 64)
					break;
			}

			goto retry;
		}
	}
}

/* Multi-cpu list version.  */
static void hypervisor_xcall_deliver(struct trap_per_cpu *tb, int cnt)
{
	int retries, this_cpu, prev_sent, i, saw_cpu_error;
	unsigned long status;
	u16 *cpu_list;

	this_cpu = smp_processor_id();

	cpu_list = __va(tb->cpu_list_pa);

	saw_cpu_error = 0;
	retries = 0;
	prev_sent = 0;
	do {
		int forward_progress, n_sent;

		status = sun4v_cpu_mondo_send(cnt,
					      tb->cpu_list_pa,
					      tb->cpu_mondo_block_pa);

		/* HV_EOK means all cpus received the xcall, we're done.  */
		if (likely(status == HV_EOK))
			break;

		/* First, see if we made any forward progress.
		 *
		 * The hypervisor indicates successful sends by setting
		 * cpu list entries to the value 0xffff.
		 */
		n_sent = 0;
		for (i = 0; i < cnt; i++) {
			if (likely(cpu_list[i] == 0xffff))
				n_sent++;
		}

		forward_progress = 0;
		if (n_sent > prev_sent)
			forward_progress = 1;

		prev_sent = n_sent;

		/* If we get a HV_ECPUERROR, then one or more of the cpus
		 * in the list are in error state.  Use the cpu_state()
		 * hypervisor call to find out which cpus are in error state.
		 */
		if (unlikely(status == HV_ECPUERROR)) {
			for (i = 0; i < cnt; i++) {
				long err;
				u16 cpu;

				cpu = cpu_list[i];
				if (cpu == 0xffff)
					continue;

				err = sun4v_cpu_state(cpu);
				if (err == HV_CPU_STATE_ERROR) {
					saw_cpu_error = (cpu + 1);
					cpu_list[i] = 0xffff;
				}
			}
		} else if (unlikely(status != HV_EWOULDBLOCK))
			goto fatal_mondo_error;

		/* Don't bother rewriting the CPU list, just leave the
		 * 0xffff and non-0xffff entries in there and the
		 * hypervisor will do the right thing.
		 *
		 * Only advance timeout state if we didn't make any
		 * forward progress.
		 */
		if (unlikely(!forward_progress)) {
			if (unlikely(++retries > 10000))
				goto fatal_mondo_timeout;

			/* Delay a little bit to let other cpus catch up
			 * on their cpu mondo queue work.
			 */
			udelay(2 * cnt);
		}
	} while (1);

	if (unlikely(saw_cpu_error))
		goto fatal_mondo_cpu_error;

	return;

fatal_mondo_cpu_error:
	printk(KERN_CRIT "CPU[%d]: SUN4V mondo cpu error, some target cpus "
	       "(including %d) were in error state\n",
	       this_cpu, saw_cpu_error - 1);
	return;

fatal_mondo_timeout:
	printk(KERN_CRIT "CPU[%d]: SUN4V mondo timeout, no forward "
	       " progress after %d retries.\n",
	       this_cpu, retries);
	goto dump_cpu_list_and_out;

fatal_mondo_error:
	printk(KERN_CRIT "CPU[%d]: Unexpected SUN4V mondo error %lu\n",
	       this_cpu, status);
	printk(KERN_CRIT "CPU[%d]: Args were cnt(%d) cpulist_pa(%lx) "
	       "mondo_block_pa(%lx)\n",
	       this_cpu, cnt, tb->cpu_list_pa, tb->cpu_mondo_block_pa);

dump_cpu_list_and_out:
	printk(KERN_CRIT "CPU[%d]: CPU list [ ", this_cpu);
	for (i = 0; i < cnt; i++)
		printk("%u ", cpu_list[i]);
	printk("]\n");
}

static void (*xcall_deliver_impl)(struct trap_per_cpu *, int);

static void xcall_deliver(u64 data0, u64 data1, u64 data2, const cpumask_t *mask)
{
	struct trap_per_cpu *tb;
	int this_cpu, i, cnt;
	unsigned long flags;
	u16 *cpu_list;
	u64 *mondo;

	/* We have to do this whole thing with interrupts fully disabled.
	 * Otherwise if we send an xcall from interrupt context it will
	 * corrupt both our mondo block and cpu list state.
	 *
	 * One consequence of this is that we cannot use timeout mechanisms
	 * that depend upon interrupts being delivered locally.  So, for
	 * example, we cannot sample jiffies and expect it to advance.
	 *
	 * Fortunately, udelay() uses %stick/%tick so we can use that.
	 */
	local_irq_save(flags);

	this_cpu = smp_processor_id();
	tb = &trap_block[this_cpu];

	mondo = __va(tb->cpu_mondo_block_pa);
	mondo[0] = data0;
	mondo[1] = data1;
	mondo[2] = data2;
	wmb();

	cpu_list = __va(tb->cpu_list_pa);

	/* Setup the initial cpu list.  */
	cnt = 0;
	for_each_cpu(i, mask) {
		if (i == this_cpu || !cpu_online(i))
			continue;
		cpu_list[cnt++] = i;
	}

	if (cnt)
		xcall_deliver_impl(tb, cnt);

	local_irq_restore(flags);
}

/* Send cross call to all processors mentioned in MASK_P
 * except self.  Really, there are only two cases currently,
 * "&cpu_online_map" and "&mm->cpu_vm_mask".
 */
static void smp_cross_call_masked(unsigned long *func, u32 ctx, u64 data1, u64 data2, const cpumask_t *mask)
{
	u64 data0 = (((u64)ctx)<<32 | (((u64)func) & 0xffffffff));

	xcall_deliver(data0, data1, data2, mask);
}

/* Send cross call to all processors except self. */
static void smp_cross_call(unsigned long *func, u32 ctx, u64 data1, u64 data2)
{
	smp_cross_call_masked(func, ctx, data1, data2, &cpu_online_map);
}

extern unsigned long xcall_sync_tick;

static void smp_start_sync_tick_client(int cpu)
{
	xcall_deliver((u64) &xcall_sync_tick, 0, 0,
		      &cpumask_of_cpu(cpu));
}

extern unsigned long xcall_call_function;

void arch_send_call_function_ipi_mask(const struct cpumask *mask)
{
	xcall_deliver((u64) &xcall_call_function, 0, 0, mask);
}

extern unsigned long xcall_call_function_single;

void arch_send_call_function_single_ipi(int cpu)
{
	xcall_deliver((u64) &xcall_call_function_single, 0, 0,
		      &cpumask_of_cpu(cpu));
}

void smp_call_function_client(int irq, struct pt_regs *regs)
{
	clear_softint(1 << irq);
	generic_smp_call_function_interrupt();
}

void smp_call_function_single_client(int irq, struct pt_regs *regs)
{
	clear_softint(1 << irq);
	generic_smp_call_function_single_interrupt();
}

static void tsb_sync(void *info)
{
	struct trap_per_cpu *tp = &trap_block[raw_smp_processor_id()];
	struct mm_struct *mm = info;

	/* It is not valid to test "currrent->active_mm == mm" here.
	 *
	 * The value of "current" is not changed atomically with
	 * switch_mm().  But that's OK, we just need to check the
	 * current cpu's trap block PGD physical address.
	 */
	if (tp->pgd_paddr == __pa(mm->pgd))
		tsb_context_switch(mm);
}

void smp_tsb_sync(struct mm_struct *mm)
{
	smp_call_function_many(mm_cpumask(mm), tsb_sync, mm, 1);
}

extern unsigned long xcall_flush_tlb_mm;
extern unsigned long xcall_flush_tlb_pending;
extern unsigned long xcall_flush_tlb_kernel_range;
extern unsigned long xcall_fetch_glob_regs;
extern unsigned long xcall_receive_signal;
extern unsigned long xcall_new_mmu_context_version;
#ifdef CONFIG_KGDB
extern unsigned long xcall_kgdb_capture;
#endif

#ifdef DCACHE_ALIASING_POSSIBLE
extern unsigned long xcall_flush_dcache_page_cheetah;
#endif
extern unsigned long xcall_flush_dcache_page_spitfire;

#ifdef CONFIG_DEBUG_DCFLUSH
extern atomic_t dcpage_flushes;
extern atomic_t dcpage_flushes_xcall;
#endif

static inline void __local_flush_dcache_page(struct page *page)
{
#ifdef DCACHE_ALIASING_POSSIBLE
	__flush_dcache_page(page_address(page),
			    ((tlb_type == spitfire) &&
			     page_mapping(page) != NULL));
#else
	if (page_mapping(page) != NULL &&
	    tlb_type == spitfire)
		__flush_icache_page(__pa(page_address(page)));
#endif
}

void smp_flush_dcache_page_impl(struct page *page, int cpu)
{
	int this_cpu;

	if (tlb_type == hypervisor)
		return;

#ifdef CONFIG_DEBUG_DCFLUSH
	atomic_inc(&dcpage_flushes);
#endif

	this_cpu = get_cpu();

	if (cpu == this_cpu) {
		__local_flush_dcache_page(page);
	} else if (cpu_online(cpu)) {
		void *pg_addr = page_address(page);
		u64 data0 = 0;

		if (tlb_type == spitfire) {
			data0 = ((u64)&xcall_flush_dcache_page_spitfire);
			if (page_mapping(page) != NULL)
				data0 |= ((u64)1 << 32);
		} else if (tlb_type == cheetah || tlb_type == cheetah_plus) {
#ifdef DCACHE_ALIASING_POSSIBLE
			data0 =	((u64)&xcall_flush_dcache_page_cheetah);
#endif
		}
		if (data0) {
			xcall_deliver(data0, __pa(pg_addr),
				      (u64) pg_addr, &cpumask_of_cpu(cpu));
#ifdef CONFIG_DEBUG_DCFLUSH
			atomic_inc(&dcpage_flushes_xcall);
#endif
		}
	}

	put_cpu();
}

void flush_dcache_page_all(struct mm_struct *mm, struct page *page)
{
	void *pg_addr;
	int this_cpu;
	u64 data0;

	if (tlb_type == hypervisor)
		return;

	this_cpu = get_cpu();

#ifdef CONFIG_DEBUG_DCFLUSH
	atomic_inc(&dcpage_flushes);
#endif
	data0 = 0;
	pg_addr = page_address(page);
	if (tlb_type == spitfire) {
		data0 = ((u64)&xcall_flush_dcache_page_spitfire);
		if (page_mapping(page) != NULL)
			data0 |= ((u64)1 << 32);
	} else if (tlb_type == cheetah || tlb_type == cheetah_plus) {
#ifdef DCACHE_ALIASING_POSSIBLE
		data0 = ((u64)&xcall_flush_dcache_page_cheetah);
#endif
	}
	if (data0) {
		xcall_deliver(data0, __pa(pg_addr),
			      (u64) pg_addr, &cpu_online_map);
#ifdef CONFIG_DEBUG_DCFLUSH
		atomic_inc(&dcpage_flushes_xcall);
#endif
	}
	__local_flush_dcache_page(page);

	put_cpu();
}

void smp_new_mmu_context_version_client(int irq, struct pt_regs *regs)
{
	struct mm_struct *mm;
	unsigned long flags;

	clear_softint(1 << irq);

	/* See if we need to allocate a new TLB context because
	 * the version of the one we are using is now out of date.
	 */
	mm = current->active_mm;
	if (unlikely(!mm || (mm == &init_mm)))
		return;

	spin_lock_irqsave(&mm->context.lock, flags);

	if (unlikely(!CTX_VALID(mm->context)))
		get_new_mmu_context(mm);

	spin_unlock_irqrestore(&mm->context.lock, flags);

	load_secondary_context(mm);
	__flush_tlb_mm(CTX_HWBITS(mm->context),
		       SECONDARY_CONTEXT);
}

void smp_new_mmu_context_version(void)
{
	smp_cross_call(&xcall_new_mmu_context_version, 0, 0, 0);
}

#ifdef CONFIG_KGDB
void kgdb_roundup_cpus(unsigned long flags)
{
	smp_cross_call(&xcall_kgdb_capture, 0, 0, 0);
}
#endif

void smp_fetch_global_regs(void)
{
	smp_cross_call(&xcall_fetch_glob_regs, 0, 0, 0);
}

/* We know that the window frames of the user have been flushed
 * to the stack before we get here because all callers of us
 * are flush_tlb_*() routines, and these run after flush_cache_*()
 * which performs the flushw.
 *
 * The SMP TLB coherency scheme we use works as follows:
 *
 * 1) mm->cpu_vm_mask is a bit mask of which cpus an address
 *    space has (potentially) executed on, this is the heuristic
 *    we use to avoid doing cross calls.
 *
 *    Also, for flushing from kswapd and also for clones, we
 *    use cpu_vm_mask as the list of cpus to make run the TLB.
 *
 * 2) TLB context numbers are shared globally across all processors
 *    in the system, this allows us to play several games to avoid
 *    cross calls.
 *
 *    One invariant is that when a cpu switches to a process, and
 *    that processes tsk->active_mm->cpu_vm_mask does not have the
 *    current cpu's bit set, that tlb context is flushed locally.
 *
 *    If the address space is non-shared (ie. mm->count == 1) we avoid
 *    cross calls when we want to flush the currently running process's
 *    tlb state.  This is done by clearing all cpu bits except the current
 *    processor's in current->mm->cpu_vm_mask and performing the
 *    flush locally only.  This will force any subsequent cpus which run
 *    this task to flush the context from the local tlb if the process
 *    migrates to another cpu (again).
 *
 * 3) For shared address spaces (threads) and swapping we bite the
 *    bullet for most cases and perform the cross call (but only to
 *    the cpus listed in cpu_vm_mask).
 *
 *    The performance gain from "optimizing" away the cross call for threads is
 *    questionable (in theory the big win for threads is the massive sharing of
 *    address space state across processors).
 */

/* This currently is only used by the hugetlb arch pre-fault
 * hook on UltraSPARC-III+ and later when changing the pagesize
 * bits of the context register for an address space.
 */
void smp_flush_tlb_mm(struct mm_struct *mm)
{
	u32 ctx = CTX_HWBITS(mm->context);
	int cpu = get_cpu();

	if (atomic_read(&mm->mm_users) == 1) {
		cpumask_copy(mm_cpumask(mm), cpumask_of(cpu));
		goto local_flush_and_out;
	}

	smp_cross_call_masked(&xcall_flush_tlb_mm,
			      ctx, 0, 0,
			      mm_cpumask(mm));

local_flush_and_out:
	__flush_tlb_mm(ctx, SECONDARY_CONTEXT);

	put_cpu();
}

void smp_flush_tlb_pending(struct mm_struct *mm, unsigned long nr, unsigned long *vaddrs)
{
	u32 ctx = CTX_HWBITS(mm->context);
	int cpu = get_cpu();

<<<<<<< HEAD
	if (mm == current->mm && atomic_read(&mm->mm_users) == 1)
		mm->cpu_vm_mask = cpumask_of_cpu(cpu);
=======
	if (mm == current->active_mm && atomic_read(&mm->mm_users) == 1)
		cpumask_copy(mm_cpumask(mm), cpumask_of(cpu));
>>>>>>> 81f1adf0
	else
		smp_cross_call_masked(&xcall_flush_tlb_pending,
				      ctx, nr, (unsigned long) vaddrs,
				      mm_cpumask(mm));

	__flush_tlb_pending(ctx, nr, vaddrs);

	put_cpu();
}

void smp_flush_tlb_kernel_range(unsigned long start, unsigned long end)
{
	start &= PAGE_MASK;
	end    = PAGE_ALIGN(end);
	if (start != end) {
		smp_cross_call(&xcall_flush_tlb_kernel_range,
			       0, start, end);

		__flush_tlb_kernel_range(start, end);
	}
}

/* CPU capture. */
/* #define CAPTURE_DEBUG */
extern unsigned long xcall_capture;

static atomic_t smp_capture_depth = ATOMIC_INIT(0);
static atomic_t smp_capture_registry = ATOMIC_INIT(0);
static unsigned long penguins_are_doing_time;

void smp_capture(void)
{
	int result = atomic_add_ret(1, &smp_capture_depth);

	if (result == 1) {
		int ncpus = num_online_cpus();

#ifdef CAPTURE_DEBUG
		printk("CPU[%d]: Sending penguins to jail...",
		       smp_processor_id());
#endif
		penguins_are_doing_time = 1;
		atomic_inc(&smp_capture_registry);
		smp_cross_call(&xcall_capture, 0, 0, 0);
		while (atomic_read(&smp_capture_registry) != ncpus)
			rmb();
#ifdef CAPTURE_DEBUG
		printk("done\n");
#endif
	}
}

void smp_release(void)
{
	if (atomic_dec_and_test(&smp_capture_depth)) {
#ifdef CAPTURE_DEBUG
		printk("CPU[%d]: Giving pardon to "
		       "imprisoned penguins\n",
		       smp_processor_id());
#endif
		penguins_are_doing_time = 0;
		membar_safe("#StoreLoad");
		atomic_dec(&smp_capture_registry);
	}
}

/* Imprisoned penguins run with %pil == PIL_NORMAL_MAX, but PSTATE_IE
 * set, so they can service tlb flush xcalls...
 */
extern void prom_world(int);

void smp_penguin_jailcell(int irq, struct pt_regs *regs)
{
	clear_softint(1 << irq);

	preempt_disable();

	__asm__ __volatile__("flushw");
	prom_world(1);
	atomic_inc(&smp_capture_registry);
	membar_safe("#StoreLoad");
	while (penguins_are_doing_time)
		rmb();
	atomic_dec(&smp_capture_registry);
	prom_world(0);

	preempt_enable();
}

/* /proc/profile writes can call this, don't __init it please. */
int setup_profiling_timer(unsigned int multiplier)
{
	return -EINVAL;
}

void __init smp_prepare_cpus(unsigned int max_cpus)
{
}

void __devinit smp_prepare_boot_cpu(void)
{
}

void __init smp_setup_processor_id(void)
{
	if (tlb_type == spitfire)
		xcall_deliver_impl = spitfire_xcall_deliver;
	else if (tlb_type == cheetah || tlb_type == cheetah_plus)
		xcall_deliver_impl = cheetah_xcall_deliver;
	else
		xcall_deliver_impl = hypervisor_xcall_deliver;
}

void __devinit smp_fill_in_sib_core_maps(void)
{
	unsigned int i;

	for_each_present_cpu(i) {
		unsigned int j;

		cpus_clear(cpu_core_map[i]);
		if (cpu_data(i).core_id == 0) {
			cpu_set(i, cpu_core_map[i]);
			continue;
		}

		for_each_present_cpu(j) {
			if (cpu_data(i).core_id ==
			    cpu_data(j).core_id)
				cpu_set(j, cpu_core_map[i]);
		}
	}

	for_each_present_cpu(i) {
		unsigned int j;

		cpus_clear(per_cpu(cpu_sibling_map, i));
		if (cpu_data(i).proc_id == -1) {
			cpu_set(i, per_cpu(cpu_sibling_map, i));
			continue;
		}

		for_each_present_cpu(j) {
			if (cpu_data(i).proc_id ==
			    cpu_data(j).proc_id)
				cpu_set(j, per_cpu(cpu_sibling_map, i));
		}
	}
}

int __cpuinit __cpu_up(unsigned int cpu)
{
	int ret = smp_boot_one_cpu(cpu);

	if (!ret) {
		cpu_set(cpu, smp_commenced_mask);
		while (!cpu_isset(cpu, cpu_online_map))
			mb();
		if (!cpu_isset(cpu, cpu_online_map)) {
			ret = -ENODEV;
		} else {
			/* On SUN4V, writes to %tick and %stick are
			 * not allowed.
			 */
			if (tlb_type != hypervisor)
				smp_synchronize_one_tick(cpu);
		}
	}
	return ret;
}

#ifdef CONFIG_HOTPLUG_CPU
void cpu_play_dead(void)
{
	int cpu = smp_processor_id();
	unsigned long pstate;

	idle_task_exit();

	if (tlb_type == hypervisor) {
		struct trap_per_cpu *tb = &trap_block[cpu];

		sun4v_cpu_qconf(HV_CPU_QUEUE_CPU_MONDO,
				tb->cpu_mondo_pa, 0);
		sun4v_cpu_qconf(HV_CPU_QUEUE_DEVICE_MONDO,
				tb->dev_mondo_pa, 0);
		sun4v_cpu_qconf(HV_CPU_QUEUE_RES_ERROR,
				tb->resum_mondo_pa, 0);
		sun4v_cpu_qconf(HV_CPU_QUEUE_NONRES_ERROR,
				tb->nonresum_mondo_pa, 0);
	}

	cpu_clear(cpu, smp_commenced_mask);
	membar_safe("#Sync");

	local_irq_disable();

	__asm__ __volatile__(
		"rdpr	%%pstate, %0\n\t"
		"wrpr	%0, %1, %%pstate"
		: "=r" (pstate)
		: "i" (PSTATE_IE));

	while (1)
		barrier();
}

int __cpu_disable(void)
{
	int cpu = smp_processor_id();
	cpuinfo_sparc *c;
	int i;

	for_each_cpu_mask(i, cpu_core_map[cpu])
		cpu_clear(cpu, cpu_core_map[i]);
	cpus_clear(cpu_core_map[cpu]);

	for_each_cpu_mask(i, per_cpu(cpu_sibling_map, cpu))
		cpu_clear(cpu, per_cpu(cpu_sibling_map, i));
	cpus_clear(per_cpu(cpu_sibling_map, cpu));

	c = &cpu_data(cpu);

	c->core_id = 0;
	c->proc_id = -1;

	smp_wmb();

	/* Make sure no interrupts point to this cpu.  */
	fixup_irqs();

	local_irq_enable();
	mdelay(1);
	local_irq_disable();

	ipi_call_lock();
	cpu_clear(cpu, cpu_online_map);
	ipi_call_unlock();

	return 0;
}

void __cpu_die(unsigned int cpu)
{
	int i;

	for (i = 0; i < 100; i++) {
		smp_rmb();
		if (!cpu_isset(cpu, smp_commenced_mask))
			break;
		msleep(100);
	}
	if (cpu_isset(cpu, smp_commenced_mask)) {
		printk(KERN_ERR "CPU %u didn't die...\n", cpu);
	} else {
#if defined(CONFIG_SUN_LDOMS)
		unsigned long hv_err;
		int limit = 100;

		do {
			hv_err = sun4v_cpu_stop(cpu);
			if (hv_err == HV_EOK) {
				cpu_clear(cpu, cpu_present_map);
				break;
			}
		} while (--limit > 0);
		if (limit <= 0) {
			printk(KERN_ERR "sun4v_cpu_stop() fails err=%lu\n",
			       hv_err);
		}
#endif
	}
}
#endif

void __init smp_cpus_done(unsigned int max_cpus)
{
}

void smp_send_reschedule(int cpu)
{
	xcall_deliver((u64) &xcall_receive_signal, 0, 0,
		      &cpumask_of_cpu(cpu));
}

void smp_receive_signal_client(int irq, struct pt_regs *regs)
{
	clear_softint(1 << irq);
}

/* This is a nop because we capture all other cpus
 * anyways when making the PROM active.
 */
void smp_send_stop(void)
{
}

unsigned long __per_cpu_base __read_mostly;
unsigned long __per_cpu_shift __read_mostly;

EXPORT_SYMBOL(__per_cpu_base);
EXPORT_SYMBOL(__per_cpu_shift);

void __init real_setup_per_cpu_areas(void)
{
	unsigned long paddr, goal, size, i;
	char *ptr;

	/* Copy section for each CPU (we discard the original) */
	goal = PERCPU_ENOUGH_ROOM;

	__per_cpu_shift = PAGE_SHIFT;
	for (size = PAGE_SIZE; size < goal; size <<= 1UL)
		__per_cpu_shift++;

	paddr = lmb_alloc(size * NR_CPUS, PAGE_SIZE);
	if (!paddr) {
		prom_printf("Cannot allocate per-cpu memory.\n");
		prom_halt();
	}

	ptr = __va(paddr);
	__per_cpu_base = ptr - __per_cpu_start;

	for (i = 0; i < NR_CPUS; i++, ptr += size)
		memcpy(ptr, __per_cpu_start, __per_cpu_end - __per_cpu_start);

	/* Setup %g5 for the boot cpu.  */
	__local_per_cpu_offset = __per_cpu_offset(smp_processor_id());
}<|MERGE_RESOLUTION|>--- conflicted
+++ resolved
@@ -1074,13 +1074,8 @@
 	u32 ctx = CTX_HWBITS(mm->context);
 	int cpu = get_cpu();
 
-<<<<<<< HEAD
 	if (mm == current->mm && atomic_read(&mm->mm_users) == 1)
-		mm->cpu_vm_mask = cpumask_of_cpu(cpu);
-=======
-	if (mm == current->active_mm && atomic_read(&mm->mm_users) == 1)
 		cpumask_copy(mm_cpumask(mm), cpumask_of(cpu));
->>>>>>> 81f1adf0
 	else
 		smp_cross_call_masked(&xcall_flush_tlb_pending,
 				      ctx, nr, (unsigned long) vaddrs,
