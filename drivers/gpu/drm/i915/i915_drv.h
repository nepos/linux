/* i915_drv.h -- Private header for the I915 driver -*- linux-c -*-
 */
/*
 *
 * Copyright 2003 Tungsten Graphics, Inc., Cedar Park, Texas.
 * All Rights Reserved.
 *
 * Permission is hereby granted, free of charge, to any person obtaining a
 * copy of this software and associated documentation files (the
 * "Software"), to deal in the Software without restriction, including
 * without limitation the rights to use, copy, modify, merge, publish,
 * distribute, sub license, and/or sell copies of the Software, and to
 * permit persons to whom the Software is furnished to do so, subject to
 * the following conditions:
 *
 * The above copyright notice and this permission notice (including the
 * next paragraph) shall be included in all copies or substantial portions
 * of the Software.
 *
 * THE SOFTWARE IS PROVIDED "AS IS", WITHOUT WARRANTY OF ANY KIND, EXPRESS
 * OR IMPLIED, INCLUDING BUT NOT LIMITED TO THE WARRANTIES OF
 * MERCHANTABILITY, FITNESS FOR A PARTICULAR PURPOSE AND NON-INFRINGEMENT.
 * IN NO EVENT SHALL TUNGSTEN GRAPHICS AND/OR ITS SUPPLIERS BE LIABLE FOR
 * ANY CLAIM, DAMAGES OR OTHER LIABILITY, WHETHER IN AN ACTION OF CONTRACT,
 * TORT OR OTHERWISE, ARISING FROM, OUT OF OR IN CONNECTION WITH THE
 * SOFTWARE OR THE USE OR OTHER DEALINGS IN THE SOFTWARE.
 *
 */

#ifndef _I915_DRV_H_
#define _I915_DRV_H_

#include "i915_reg.h"
#include "intel_bios.h"
#include "intel_ringbuffer.h"
#include <linux/io-mapping.h>
#include <linux/i2c.h>
#include <linux/i2c-algo-bit.h>
#include <drm/intel-gtt.h>
#include <linux/backlight.h>
#include <linux/intel-iommu.h>
#include <linux/kref.h>

/* General customization:
 */

#define DRIVER_AUTHOR		"Tungsten Graphics, Inc."

#define DRIVER_NAME		"i915"
#define DRIVER_DESC		"Intel Graphics"
#define DRIVER_DATE		"20080730"

enum pipe {
	PIPE_A = 0,
	PIPE_B,
	PIPE_C,
	I915_MAX_PIPES
};
#define pipe_name(p) ((p) + 'A')

enum plane {
	PLANE_A = 0,
	PLANE_B,
	PLANE_C,
};
#define plane_name(p) ((p) + 'A')

enum port {
	PORT_A = 0,
	PORT_B,
	PORT_C,
	PORT_D,
	PORT_E,
	I915_MAX_PORTS
};
#define port_name(p) ((p) + 'A')

#define I915_GEM_GPU_DOMAINS	(~(I915_GEM_DOMAIN_CPU | I915_GEM_DOMAIN_GTT))

#define for_each_pipe(p) for ((p) = 0; (p) < dev_priv->num_pipe; (p)++)

struct intel_pch_pll {
	int refcount; /* count of number of CRTCs sharing this PLL */
	int active; /* count of number of active CRTCs (i.e. DPMS on) */
	bool on; /* is the PLL actually active? Disabled during modeset */
	int pll_reg;
	int fp0_reg;
	int fp1_reg;
};
#define I915_NUM_PLLS 2

/* Interface history:
 *
 * 1.1: Original.
 * 1.2: Add Power Management
 * 1.3: Add vblank support
 * 1.4: Fix cmdbuffer path, add heap destroy
 * 1.5: Add vblank pipe configuration
 * 1.6: - New ioctl for scheduling buffer swaps on vertical blank
 *      - Support vertical blank on secondary display pipe
 */
#define DRIVER_MAJOR		1
#define DRIVER_MINOR		6
#define DRIVER_PATCHLEVEL	0

#define WATCH_COHERENCY	0
#define WATCH_LISTS	0

#define I915_GEM_PHYS_CURSOR_0 1
#define I915_GEM_PHYS_CURSOR_1 2
#define I915_GEM_PHYS_OVERLAY_REGS 3
#define I915_MAX_PHYS_OBJECT (I915_GEM_PHYS_OVERLAY_REGS)

struct drm_i915_gem_phys_object {
	int id;
	struct page **page_list;
	drm_dma_handle_t *handle;
	struct drm_i915_gem_object *cur_obj;
};

struct mem_block {
	struct mem_block *next;
	struct mem_block *prev;
	int start;
	int size;
	struct drm_file *file_priv; /* NULL: free, -1: heap, other: real files */
};

struct opregion_header;
struct opregion_acpi;
struct opregion_swsci;
struct opregion_asle;
struct drm_i915_private;

struct intel_opregion {
	struct opregion_header __iomem *header;
	struct opregion_acpi __iomem *acpi;
	struct opregion_swsci __iomem *swsci;
	struct opregion_asle __iomem *asle;
	void __iomem *vbt;
	u32 __iomem *lid_state;
};
#define OPREGION_SIZE            (8*1024)

struct intel_overlay;
struct intel_overlay_error_state;

struct drm_i915_master_private {
	drm_local_map_t *sarea;
	struct _drm_i915_sarea *sarea_priv;
};
#define I915_FENCE_REG_NONE -1
#define I915_MAX_NUM_FENCES 16
/* 16 fences + sign bit for FENCE_REG_NONE */
#define I915_MAX_NUM_FENCE_BITS 5

struct drm_i915_fence_reg {
	struct list_head lru_list;
	struct drm_i915_gem_object *obj;
	int pin_count;
};

struct sdvo_device_mapping {
	u8 initialized;
	u8 dvo_port;
	u8 slave_addr;
	u8 dvo_wiring;
	u8 i2c_pin;
	u8 ddc_pin;
};

struct intel_display_error_state;

struct drm_i915_error_state {
	struct kref ref;
	u32 eir;
	u32 pgtbl_er;
	u32 ier;
	u32 ccid;
	bool waiting[I915_NUM_RINGS];
	u32 pipestat[I915_MAX_PIPES];
	u32 tail[I915_NUM_RINGS];
	u32 head[I915_NUM_RINGS];
	u32 ipeir[I915_NUM_RINGS];
	u32 ipehr[I915_NUM_RINGS];
	u32 instdone[I915_NUM_RINGS];
	u32 acthd[I915_NUM_RINGS];
	u32 semaphore_mboxes[I915_NUM_RINGS][I915_NUM_RINGS - 1];
	/* our own tracking of ring head and tail */
	u32 cpu_ring_head[I915_NUM_RINGS];
	u32 cpu_ring_tail[I915_NUM_RINGS];
	u32 error; /* gen6+ */
	u32 instpm[I915_NUM_RINGS];
	u32 instps[I915_NUM_RINGS];
	u32 instdone1;
	u32 seqno[I915_NUM_RINGS];
	u64 bbaddr;
	u32 fault_reg[I915_NUM_RINGS];
	u32 done_reg;
	u32 faddr[I915_NUM_RINGS];
	u64 fence[I915_MAX_NUM_FENCES];
	struct timeval time;
	struct drm_i915_error_ring {
		struct drm_i915_error_object {
			int page_count;
			u32 gtt_offset;
			u32 *pages[0];
		} *ringbuffer, *batchbuffer;
		struct drm_i915_error_request {
			long jiffies;
			u32 seqno;
			u32 tail;
		} *requests;
		int num_requests;
	} ring[I915_NUM_RINGS];
	struct drm_i915_error_buffer {
		u32 size;
		u32 name;
		u32 seqno;
		u32 gtt_offset;
		u32 read_domains;
		u32 write_domain;
		s32 fence_reg:I915_MAX_NUM_FENCE_BITS;
		s32 pinned:2;
		u32 tiling:2;
		u32 dirty:1;
		u32 purgeable:1;
		s32 ring:4;
		u32 cache_level:2;
	} *active_bo, *pinned_bo;
	u32 active_bo_count, pinned_bo_count;
	struct intel_overlay_error_state *overlay;
	struct intel_display_error_state *display;
};

struct drm_i915_display_funcs {
	void (*dpms)(struct drm_crtc *crtc, int mode);
	bool (*fbc_enabled)(struct drm_device *dev);
	void (*enable_fbc)(struct drm_crtc *crtc, unsigned long interval);
	void (*disable_fbc)(struct drm_device *dev);
	int (*get_display_clock_speed)(struct drm_device *dev);
	int (*get_fifo_size)(struct drm_device *dev, int plane);
	void (*update_wm)(struct drm_device *dev);
	void (*update_sprite_wm)(struct drm_device *dev, int pipe,
				 uint32_t sprite_width, int pixel_size);
	void (*sanitize_pm)(struct drm_device *dev);
	void (*update_linetime_wm)(struct drm_device *dev, int pipe,
				 struct drm_display_mode *mode);
	int (*crtc_mode_set)(struct drm_crtc *crtc,
			     struct drm_display_mode *mode,
			     struct drm_display_mode *adjusted_mode,
			     int x, int y,
			     struct drm_framebuffer *old_fb);
	void (*off)(struct drm_crtc *crtc);
	void (*write_eld)(struct drm_connector *connector,
			  struct drm_crtc *crtc);
	void (*fdi_link_train)(struct drm_crtc *crtc);
	void (*init_clock_gating)(struct drm_device *dev);
	void (*init_pch_clock_gating)(struct drm_device *dev);
	int (*queue_flip)(struct drm_device *dev, struct drm_crtc *crtc,
			  struct drm_framebuffer *fb,
			  struct drm_i915_gem_object *obj);
	int (*update_plane)(struct drm_crtc *crtc, struct drm_framebuffer *fb,
			    int x, int y);
	void (*force_wake_get)(struct drm_i915_private *dev_priv);
	void (*force_wake_put)(struct drm_i915_private *dev_priv);
	/* clock updates for mode set */
	/* cursor updates */
	/* render clock increase/decrease */
	/* display clock increase/decrease */
	/* pll clock increase/decrease */
};

struct intel_device_info {
	u8 gen;
	u8 is_mobile:1;
	u8 is_i85x:1;
	u8 is_i915g:1;
	u8 is_i945gm:1;
	u8 is_g33:1;
	u8 need_gfx_hws:1;
	u8 is_g4x:1;
	u8 is_pineview:1;
	u8 is_broadwater:1;
	u8 is_crestline:1;
	u8 is_ivybridge:1;
	u8 is_valleyview:1;
	u8 has_pch_split:1;
	u8 has_force_wake:1;
	u8 is_haswell:1;
	u8 has_fbc:1;
	u8 has_pipe_cxsr:1;
	u8 has_hotplug:1;
	u8 cursor_needs_physical:1;
	u8 has_overlay:1;
	u8 overlay_needs_physical:1;
	u8 supports_tv:1;
	u8 has_bsd_ring:1;
	u8 has_blt_ring:1;
	u8 has_llc:1;
};

#define I915_PPGTT_PD_ENTRIES 512
#define I915_PPGTT_PT_ENTRIES 1024
struct i915_hw_ppgtt {
	unsigned num_pd_entries;
	struct page **pt_pages;
	uint32_t pd_offset;
	dma_addr_t *pt_dma_addr;
	dma_addr_t scratch_page_dma_addr;
};


/* This must match up with the value previously used for execbuf2.rsvd1. */
#define DEFAULT_CONTEXT_ID 0
struct i915_hw_context {
	int id;
	bool is_initialized;
	struct drm_i915_file_private *file_priv;
	struct intel_ring_buffer *ring;
	struct drm_i915_gem_object *obj;
};

enum no_fbc_reason {
	FBC_NO_OUTPUT, /* no outputs enabled to compress */
	FBC_STOLEN_TOO_SMALL, /* not enough space to hold compressed buffers */
	FBC_UNSUPPORTED_MODE, /* interlace or doublescanned mode */
	FBC_MODE_TOO_LARGE, /* mode too large for compression */
	FBC_BAD_PLANE, /* fbc not supported on plane */
	FBC_NOT_TILED, /* buffer not tiled */
	FBC_MULTIPLE_PIPES, /* more than one pipe active */
	FBC_MODULE_PARAM,
};

enum intel_pch {
	PCH_IBX,	/* Ibexpeak PCH */
	PCH_CPT,	/* Cougarpoint PCH */
	PCH_LPT,	/* Lynxpoint PCH */
};

#define QUIRK_PIPEA_FORCE (1<<0)
#define QUIRK_LVDS_SSC_DISABLE (1<<1)
#define QUIRK_INVERT_BRIGHTNESS (1<<2)

struct intel_fbdev;
struct intel_fbc_work;

struct intel_gmbus {
	struct i2c_adapter adapter;
	bool force_bit;
	u32 reg0;
	u32 gpio_reg;
	struct i2c_algo_bit_data bit_algo;
	struct drm_i915_private *dev_priv;
};

typedef struct drm_i915_private {
	struct drm_device *dev;

	const struct intel_device_info *info;

	int relative_constants_mode;

	void __iomem *regs;
	/** gt_fifo_count and the subsequent register write are synchronized
	 * with dev->struct_mutex. */
	unsigned gt_fifo_count;
	/** forcewake_count is protected by gt_lock */
	unsigned forcewake_count;
	/** gt_lock is also taken in irq contexts. */
	struct spinlock gt_lock;

	struct intel_gmbus gmbus[GMBUS_NUM_PORTS];

	/** gmbus_mutex protects against concurrent usage of the single hw gmbus
	 * controller on different i2c buses. */
	struct mutex gmbus_mutex;

	/**
	 * Base address of the gmbus and gpio block.
	 */
	uint32_t gpio_mmio_base;

	struct pci_dev *bridge_dev;
	struct intel_ring_buffer ring[I915_NUM_RINGS];
	uint32_t next_seqno;

	drm_dma_handle_t *status_page_dmah;
	uint32_t counter;
	struct drm_i915_gem_object *pwrctx;
	struct drm_i915_gem_object *renderctx;

	struct resource mch_res;

	unsigned int cpp;
	int back_offset;
	int front_offset;
	int current_page;
	int page_flipping;

	atomic_t irq_received;

	/* protects the irq masks */
	spinlock_t irq_lock;

	/* DPIO indirect register protection */
	spinlock_t dpio_lock;

	/** Cached value of IMR to avoid reads in updating the bitfield */
	u32 pipestat[2];
	u32 irq_mask;
	u32 gt_irq_mask;
	u32 pch_irq_mask;

	u32 hotplug_supported_mask;
	struct work_struct hotplug_work;

	unsigned int sr01, adpa, ppcr, dvob, dvoc, lvds;
	int num_pipe;
	int num_pch_pll;

	/* For hangcheck timer */
#define DRM_I915_HANGCHECK_PERIOD 1500 /* in ms */
	struct timer_list hangcheck_timer;
	int hangcheck_count;
	uint32_t last_acthd[I915_NUM_RINGS];
	uint32_t last_instdone;
	uint32_t last_instdone1;

	unsigned int stop_rings;

	unsigned long cfb_size;
	unsigned int cfb_fb;
	enum plane cfb_plane;
	int cfb_y;
	struct intel_fbc_work *fbc_work;

	struct intel_opregion opregion;

	/* overlay */
	struct intel_overlay *overlay;
	bool sprite_scaling_enabled;

	/* LVDS info */
	int backlight_level;  /* restore backlight to this value */
	bool backlight_enabled;
	struct drm_display_mode *lfp_lvds_vbt_mode; /* if any */
	struct drm_display_mode *sdvo_lvds_vbt_mode; /* if any */

	/* Feature bits from the VBIOS */
	unsigned int int_tv_support:1;
	unsigned int lvds_dither:1;
	unsigned int lvds_vbt:1;
	unsigned int int_crt_support:1;
	unsigned int lvds_use_ssc:1;
	unsigned int display_clock_mode:1;
	int lvds_ssc_freq;
	unsigned int bios_lvds_val; /* initial [PCH_]LVDS reg val in VBIOS */
	unsigned int lvds_val; /* used for checking LVDS channel mode */
	struct {
		int rate;
		int lanes;
		int preemphasis;
		int vswing;

		bool initialized;
		bool support;
		int bpp;
		struct edp_power_seq pps;
	} edp;
	bool no_aux_handshake;

	struct notifier_block lid_notifier;

	int crt_ddc_pin;
	struct drm_i915_fence_reg fence_regs[I915_MAX_NUM_FENCES]; /* assume 965 */
	int fence_reg_start; /* 4 if userland hasn't ioctl'd us yet */
	int num_fence_regs; /* 8 on pre-965, 16 otherwise */

	unsigned int fsb_freq, mem_freq, is_ddr3;

	spinlock_t error_lock;
	/* Protected by dev->error_lock. */
	struct drm_i915_error_state *first_error;
	struct work_struct error_work;
	struct completion error_completion;
	struct workqueue_struct *wq;

	/* Display functions */
	struct drm_i915_display_funcs display;

	/* PCH chipset type */
	enum intel_pch pch_type;

	unsigned long quirks;

	/* Register state */
	bool modeset_on_lid;
	u8 saveLBB;
	u32 saveDSPACNTR;
	u32 saveDSPBCNTR;
	u32 saveDSPARB;
	u32 saveHWS;
	u32 savePIPEACONF;
	u32 savePIPEBCONF;
	u32 savePIPEASRC;
	u32 savePIPEBSRC;
	u32 saveFPA0;
	u32 saveFPA1;
	u32 saveDPLL_A;
	u32 saveDPLL_A_MD;
	u32 saveHTOTAL_A;
	u32 saveHBLANK_A;
	u32 saveHSYNC_A;
	u32 saveVTOTAL_A;
	u32 saveVBLANK_A;
	u32 saveVSYNC_A;
	u32 saveBCLRPAT_A;
	u32 saveTRANSACONF;
	u32 saveTRANS_HTOTAL_A;
	u32 saveTRANS_HBLANK_A;
	u32 saveTRANS_HSYNC_A;
	u32 saveTRANS_VTOTAL_A;
	u32 saveTRANS_VBLANK_A;
	u32 saveTRANS_VSYNC_A;
	u32 savePIPEASTAT;
	u32 saveDSPASTRIDE;
	u32 saveDSPASIZE;
	u32 saveDSPAPOS;
	u32 saveDSPAADDR;
	u32 saveDSPASURF;
	u32 saveDSPATILEOFF;
	u32 savePFIT_PGM_RATIOS;
	u32 saveBLC_HIST_CTL;
	u32 saveBLC_PWM_CTL;
	u32 saveBLC_PWM_CTL2;
	u32 saveBLC_CPU_PWM_CTL;
	u32 saveBLC_CPU_PWM_CTL2;
	u32 saveFPB0;
	u32 saveFPB1;
	u32 saveDPLL_B;
	u32 saveDPLL_B_MD;
	u32 saveHTOTAL_B;
	u32 saveHBLANK_B;
	u32 saveHSYNC_B;
	u32 saveVTOTAL_B;
	u32 saveVBLANK_B;
	u32 saveVSYNC_B;
	u32 saveBCLRPAT_B;
	u32 saveTRANSBCONF;
	u32 saveTRANS_HTOTAL_B;
	u32 saveTRANS_HBLANK_B;
	u32 saveTRANS_HSYNC_B;
	u32 saveTRANS_VTOTAL_B;
	u32 saveTRANS_VBLANK_B;
	u32 saveTRANS_VSYNC_B;
	u32 savePIPEBSTAT;
	u32 saveDSPBSTRIDE;
	u32 saveDSPBSIZE;
	u32 saveDSPBPOS;
	u32 saveDSPBADDR;
	u32 saveDSPBSURF;
	u32 saveDSPBTILEOFF;
	u32 saveVGA0;
	u32 saveVGA1;
	u32 saveVGA_PD;
	u32 saveVGACNTRL;
	u32 saveADPA;
	u32 saveLVDS;
	u32 savePP_ON_DELAYS;
	u32 savePP_OFF_DELAYS;
	u32 saveDVOA;
	u32 saveDVOB;
	u32 saveDVOC;
	u32 savePP_ON;
	u32 savePP_OFF;
	u32 savePP_CONTROL;
	u32 savePP_DIVISOR;
	u32 savePFIT_CONTROL;
	u32 save_palette_a[256];
	u32 save_palette_b[256];
	u32 saveDPFC_CB_BASE;
	u32 saveFBC_CFB_BASE;
	u32 saveFBC_LL_BASE;
	u32 saveFBC_CONTROL;
	u32 saveFBC_CONTROL2;
	u32 saveIER;
	u32 saveIIR;
	u32 saveIMR;
	u32 saveDEIER;
	u32 saveDEIMR;
	u32 saveGTIER;
	u32 saveGTIMR;
	u32 saveFDI_RXA_IMR;
	u32 saveFDI_RXB_IMR;
	u32 saveCACHE_MODE_0;
	u32 saveMI_ARB_STATE;
	u32 saveSWF0[16];
	u32 saveSWF1[16];
	u32 saveSWF2[3];
	u8 saveMSR;
	u8 saveSR[8];
	u8 saveGR[25];
	u8 saveAR_INDEX;
	u8 saveAR[21];
	u8 saveDACMASK;
	u8 saveCR[37];
	uint64_t saveFENCE[I915_MAX_NUM_FENCES];
	u32 saveCURACNTR;
	u32 saveCURAPOS;
	u32 saveCURABASE;
	u32 saveCURBCNTR;
	u32 saveCURBPOS;
	u32 saveCURBBASE;
	u32 saveCURSIZE;
	u32 saveDP_B;
	u32 saveDP_C;
	u32 saveDP_D;
	u32 savePIPEA_GMCH_DATA_M;
	u32 savePIPEB_GMCH_DATA_M;
	u32 savePIPEA_GMCH_DATA_N;
	u32 savePIPEB_GMCH_DATA_N;
	u32 savePIPEA_DP_LINK_M;
	u32 savePIPEB_DP_LINK_M;
	u32 savePIPEA_DP_LINK_N;
	u32 savePIPEB_DP_LINK_N;
	u32 saveFDI_RXA_CTL;
	u32 saveFDI_TXA_CTL;
	u32 saveFDI_RXB_CTL;
	u32 saveFDI_TXB_CTL;
	u32 savePFA_CTL_1;
	u32 savePFB_CTL_1;
	u32 savePFA_WIN_SZ;
	u32 savePFB_WIN_SZ;
	u32 savePFA_WIN_POS;
	u32 savePFB_WIN_POS;
	u32 savePCH_DREF_CONTROL;
	u32 saveDISP_ARB_CTL;
	u32 savePIPEA_DATA_M1;
	u32 savePIPEA_DATA_N1;
	u32 savePIPEA_LINK_M1;
	u32 savePIPEA_LINK_N1;
	u32 savePIPEB_DATA_M1;
	u32 savePIPEB_DATA_N1;
	u32 savePIPEB_LINK_M1;
	u32 savePIPEB_LINK_N1;
	u32 saveMCHBAR_RENDER_STANDBY;
	u32 savePCH_PORT_HOTPLUG;

	struct {
		/** Bridge to intel-gtt-ko */
		const struct intel_gtt *gtt;
		/** Memory allocator for GTT stolen memory */
		struct drm_mm stolen;
		/** Memory allocator for GTT */
		struct drm_mm gtt_space;
		/** List of all objects in gtt_space. Used to restore gtt
		 * mappings on resume */
		struct list_head gtt_list;

		/** Usable portion of the GTT for GEM */
		unsigned long gtt_start;
		unsigned long gtt_mappable_end;
		unsigned long gtt_end;

		struct io_mapping *gtt_mapping;
		phys_addr_t gtt_base_addr;
		int gtt_mtrr;

		/** PPGTT used for aliasing the PPGTT with the GTT */
		struct i915_hw_ppgtt *aliasing_ppgtt;

		u32 *l3_remap_info;

		struct shrinker inactive_shrinker;

		/**
		 * List of objects currently involved in rendering.
		 *
		 * Includes buffers having the contents of their GPU caches
		 * flushed, not necessarily primitives.  last_rendering_seqno
		 * represents when the rendering involved will be completed.
		 *
		 * A reference is held on the buffer while on this list.
		 */
		struct list_head active_list;

		/**
		 * List of objects which are not in the ringbuffer but which
		 * still have a write_domain which needs to be flushed before
		 * unbinding.
		 *
		 * last_rendering_seqno is 0 while an object is in this list.
		 *
		 * A reference is held on the buffer while on this list.
		 */
		struct list_head flushing_list;

		/**
		 * LRU list of objects which are not in the ringbuffer and
		 * are ready to unbind, but are still in the GTT.
		 *
		 * last_rendering_seqno is 0 while an object is in this list.
		 *
		 * A reference is not held on the buffer while on this list,
		 * as merely being GTT-bound shouldn't prevent its being
		 * freed, and we'll pull it off the list in the free path.
		 */
		struct list_head inactive_list;

		/** LRU list of objects with fence regs on them. */
		struct list_head fence_list;

		/**
		 * We leave the user IRQ off as much as possible,
		 * but this means that requests will finish and never
		 * be retired once the system goes idle. Set a timer to
		 * fire periodically while the ring is running. When it
		 * fires, go retire requests.
		 */
		struct delayed_work retire_work;

		/**
		 * Are we in a non-interruptible section of code like
		 * modesetting?
		 */
		bool interruptible;

		/**
		 * Flag if the X Server, and thus DRM, is not currently in
		 * control of the device.
		 *
		 * This is set between LeaveVT and EnterVT.  It needs to be
		 * replaced with a semaphore.  It also needs to be
		 * transitioned away from for kernel modesetting.
		 */
		int suspended;

		/**
		 * Flag if the hardware appears to be wedged.
		 *
		 * This is set when attempts to idle the device timeout.
		 * It prevents command submission from occurring and makes
		 * every pending request fail
		 */
		atomic_t wedged;

		/** Bit 6 swizzling required for X tiling */
		uint32_t bit_6_swizzle_x;
		/** Bit 6 swizzling required for Y tiling */
		uint32_t bit_6_swizzle_y;

		/* storage for physical objects */
		struct drm_i915_gem_phys_object *phys_objs[I915_MAX_PHYS_OBJECT];

		/* accounting, useful for userland debugging */
		size_t gtt_total;
		size_t mappable_gtt_total;
		size_t object_memory;
		u32 object_count;
	} mm;

	/* Old dri1 support infrastructure, beware the dragons ya fools entering
	 * here! */
	struct {
		unsigned allow_batchbuffer : 1;
		u32 __iomem *gfx_hws_cpu_addr;
	} dri1;

	/* Kernel Modesetting */

	struct sdvo_device_mapping sdvo_mappings[2];
	/* indicate whether the LVDS_BORDER should be enabled or not */
	unsigned int lvds_border_bits;
	/* Panel fitter placement and size for Ironlake+ */
	u32 pch_pf_pos, pch_pf_size;

	struct drm_crtc *plane_to_crtc_mapping[3];
	struct drm_crtc *pipe_to_crtc_mapping[3];
	wait_queue_head_t pending_flip_queue;

	struct intel_pch_pll pch_plls[I915_NUM_PLLS];

	/* Reclocking support */
	bool render_reclock_avail;
	bool lvds_downclock_avail;
	/* indicates the reduced downclock for LVDS*/
	int lvds_downclock;
	struct work_struct idle_work;
	struct timer_list idle_timer;
	bool busy;
	u16 orig_clock;
	int child_dev_num;
	struct child_device_config *child_dev;
	struct drm_connector *int_lvds_connector;
	struct drm_connector *int_edp_connector;

	bool mchbar_need_disable;

	struct work_struct rps_work;
	spinlock_t rps_lock;
	u32 pm_iir;

	u8 cur_delay;
	u8 min_delay;
	u8 max_delay;
	u8 fmax;
	u8 fstart;

	u64 last_count1;
	unsigned long last_time1;
	unsigned long chipset_power;
	u64 last_count2;
	struct timespec last_time2;
	unsigned long gfx_power;
	int c_m;
	int r_t;
	u8 corr;
	spinlock_t *mchdev_lock;

	enum no_fbc_reason no_fbc_reason;

	struct drm_mm_node *compressed_fb;
	struct drm_mm_node *compressed_llb;

	unsigned long last_gpu_reset;

	/* list of fbdev register on this device */
	struct intel_fbdev *fbdev;

	struct backlight_device *backlight;

	struct drm_property *broadcast_rgb_property;
	struct drm_property *force_audio_property;

	struct work_struct parity_error_work;
<<<<<<< HEAD
=======
	bool hw_contexts_disabled;
	uint32_t hw_context_size;
>>>>>>> 7b0cfee1
} drm_i915_private_t;

/* Iterate over initialised rings */
#define for_each_ring(ring__, dev_priv__, i__) \
	for ((i__) = 0; (i__) < I915_NUM_RINGS; (i__)++) \
		if (((ring__) = &(dev_priv__)->ring[(i__)]), intel_ring_initialized((ring__)))

enum hdmi_force_audio {
	HDMI_AUDIO_OFF_DVI = -2,	/* no aux data for HDMI-DVI converter */
	HDMI_AUDIO_OFF,			/* force turn off HDMI audio */
	HDMI_AUDIO_AUTO,		/* trust EDID */
	HDMI_AUDIO_ON,			/* force turn on HDMI audio */
};

enum i915_cache_level {
	I915_CACHE_NONE,
	I915_CACHE_LLC,
	I915_CACHE_LLC_MLC, /* gen6+ */
};

struct drm_i915_gem_object {
	struct drm_gem_object base;

	/** Current space allocated to this object in the GTT, if any. */
	struct drm_mm_node *gtt_space;
	struct list_head gtt_list;

	/** This object's place on the active/flushing/inactive lists */
	struct list_head ring_list;
	struct list_head mm_list;
	/** This object's place on GPU write list */
	struct list_head gpu_write_list;
	/** This object's place in the batchbuffer or on the eviction list */
	struct list_head exec_list;

	/**
	 * This is set if the object is on the active or flushing lists
	 * (has pending rendering), and is not set if it's on inactive (ready
	 * to be unbound).
	 */
	unsigned int active:1;

	/**
	 * This is set if the object has been written to since last bound
	 * to the GTT
	 */
	unsigned int dirty:1;

	/**
	 * This is set if the object has been written to since the last
	 * GPU flush.
	 */
	unsigned int pending_gpu_write:1;

	/**
	 * Fence register bits (if any) for this object.  Will be set
	 * as needed when mapped into the GTT.
	 * Protected by dev->struct_mutex.
	 */
	signed int fence_reg:I915_MAX_NUM_FENCE_BITS;

	/**
	 * Advice: are the backing pages purgeable?
	 */
	unsigned int madv:2;

	/**
	 * Current tiling mode for the object.
	 */
	unsigned int tiling_mode:2;
	/**
	 * Whether the tiling parameters for the currently associated fence
	 * register have changed. Note that for the purposes of tracking
	 * tiling changes we also treat the unfenced register, the register
	 * slot that the object occupies whilst it executes a fenced
	 * command (such as BLT on gen2/3), as a "fence".
	 */
	unsigned int fence_dirty:1;

	/** How many users have pinned this object in GTT space. The following
	 * users can each hold at most one reference: pwrite/pread, pin_ioctl
	 * (via user_pin_count), execbuffer (objects are not allowed multiple
	 * times for the same batchbuffer), and the framebuffer code. When
	 * switching/pageflipping, the framebuffer code has at most two buffers
	 * pinned per crtc.
	 *
	 * In the worst case this is 1 + 1 + 1 + 2*2 = 7. That would fit into 3
	 * bits with absolutely no headroom. So use 4 bits. */
	unsigned int pin_count:4;
#define DRM_I915_GEM_OBJECT_MAX_PIN_COUNT 0xf

	/**
	 * Is the object at the current location in the gtt mappable and
	 * fenceable? Used to avoid costly recalculations.
	 */
	unsigned int map_and_fenceable:1;

	/**
	 * Whether the current gtt mapping needs to be mappable (and isn't just
	 * mappable by accident). Track pin and fault separate for a more
	 * accurate mappable working set.
	 */
	unsigned int fault_mappable:1;
	unsigned int pin_mappable:1;

	/*
	 * Is the GPU currently using a fence to access this buffer,
	 */
	unsigned int pending_fenced_gpu_access:1;
	unsigned int fenced_gpu_access:1;

	unsigned int cache_level:2;

	unsigned int has_aliasing_ppgtt_mapping:1;
	unsigned int has_global_gtt_mapping:1;

	struct page **pages;

	/**
	 * DMAR support
	 */
	struct scatterlist *sg_list;
	int num_sg;

	/* prime dma-buf support */
	struct sg_table *sg_table;
	void *dma_buf_vmapping;
	int vmapping_count;

	/**
	 * Used for performing relocations during execbuffer insertion.
	 */
	struct hlist_node exec_node;
	unsigned long exec_handle;
	struct drm_i915_gem_exec_object2 *exec_entry;

	/**
	 * Current offset of the object in GTT space.
	 *
	 * This is the same as gtt_space->start
	 */
	uint32_t gtt_offset;

	struct intel_ring_buffer *ring;

	/** Breadcrumb of last rendering to the buffer. */
	uint32_t last_rendering_seqno;
	/** Breadcrumb of last fenced GPU access to the buffer. */
	uint32_t last_fenced_seqno;

	/** Current tiling stride for the object, if it's tiled. */
	uint32_t stride;

	/** Record of address bit 17 of each page at last unbind. */
	unsigned long *bit_17;

	/** User space pin count and filp owning the pin */
	uint32_t user_pin_count;
	struct drm_file *pin_filp;

	/** for phy allocated objects */
	struct drm_i915_gem_phys_object *phys_obj;

	/**
	 * Number of crtcs where this object is currently the fb, but
	 * will be page flipped away on the next vblank.  When it
	 * reaches 0, dev_priv->pending_flip_queue will be woken up.
	 */
	atomic_t pending_flip;
};

#define to_intel_bo(x) container_of(x, struct drm_i915_gem_object, base)

/**
 * Request queue structure.
 *
 * The request queue allows us to note sequence numbers that have been emitted
 * and may be associated with active buffers to be retired.
 *
 * By keeping this list, we can avoid having to do questionable
 * sequence-number comparisons on buffer last_rendering_seqnos, and associate
 * an emission time with seqnos for tracking how far ahead of the GPU we are.
 */
struct drm_i915_gem_request {
	/** On Which ring this request was generated */
	struct intel_ring_buffer *ring;

	/** GEM sequence number associated with this request. */
	uint32_t seqno;

	/** Postion in the ringbuffer of the end of the request */
	u32 tail;

	/** Time at which this request was emitted, in jiffies. */
	unsigned long emitted_jiffies;

	/** global list entry for this request */
	struct list_head list;

	struct drm_i915_file_private *file_priv;
	/** file_priv list entry for this request */
	struct list_head client_list;
};

struct drm_i915_file_private {
	struct {
		struct spinlock lock;
		struct list_head request_list;
	} mm;
	struct idr context_idr;
};

#define INTEL_INFO(dev)	(((struct drm_i915_private *) (dev)->dev_private)->info)

#define IS_I830(dev)		((dev)->pci_device == 0x3577)
#define IS_845G(dev)		((dev)->pci_device == 0x2562)
#define IS_I85X(dev)		(INTEL_INFO(dev)->is_i85x)
#define IS_I865G(dev)		((dev)->pci_device == 0x2572)
#define IS_I915G(dev)		(INTEL_INFO(dev)->is_i915g)
#define IS_I915GM(dev)		((dev)->pci_device == 0x2592)
#define IS_I945G(dev)		((dev)->pci_device == 0x2772)
#define IS_I945GM(dev)		(INTEL_INFO(dev)->is_i945gm)
#define IS_BROADWATER(dev)	(INTEL_INFO(dev)->is_broadwater)
#define IS_CRESTLINE(dev)	(INTEL_INFO(dev)->is_crestline)
#define IS_GM45(dev)		((dev)->pci_device == 0x2A42)
#define IS_G4X(dev)		(INTEL_INFO(dev)->is_g4x)
#define IS_PINEVIEW_G(dev)	((dev)->pci_device == 0xa001)
#define IS_PINEVIEW_M(dev)	((dev)->pci_device == 0xa011)
#define IS_PINEVIEW(dev)	(INTEL_INFO(dev)->is_pineview)
#define IS_G33(dev)		(INTEL_INFO(dev)->is_g33)
#define IS_IRONLAKE_D(dev)	((dev)->pci_device == 0x0042)
#define IS_IRONLAKE_M(dev)	((dev)->pci_device == 0x0046)
#define IS_IVYBRIDGE(dev)	(INTEL_INFO(dev)->is_ivybridge)
#define IS_VALLEYVIEW(dev)	(INTEL_INFO(dev)->is_valleyview)
#define IS_HASWELL(dev)	(INTEL_INFO(dev)->is_haswell)
#define IS_MOBILE(dev)		(INTEL_INFO(dev)->is_mobile)

/*
 * The genX designation typically refers to the render engine, so render
 * capability related checks should use IS_GEN, while display and other checks
 * have their own (e.g. HAS_PCH_SPLIT for ILK+ display, IS_foo for particular
 * chips, etc.).
 */
#define IS_GEN2(dev)	(INTEL_INFO(dev)->gen == 2)
#define IS_GEN3(dev)	(INTEL_INFO(dev)->gen == 3)
#define IS_GEN4(dev)	(INTEL_INFO(dev)->gen == 4)
#define IS_GEN5(dev)	(INTEL_INFO(dev)->gen == 5)
#define IS_GEN6(dev)	(INTEL_INFO(dev)->gen == 6)
#define IS_GEN7(dev)	(INTEL_INFO(dev)->gen == 7)

#define HAS_BSD(dev)            (INTEL_INFO(dev)->has_bsd_ring)
#define HAS_BLT(dev)            (INTEL_INFO(dev)->has_blt_ring)
#define HAS_LLC(dev)            (INTEL_INFO(dev)->has_llc)
#define I915_NEED_GFX_HWS(dev)	(INTEL_INFO(dev)->need_gfx_hws)

#define HAS_HW_CONTEXTS(dev)	(INTEL_INFO(dev)->gen >= 6)
#define HAS_ALIASING_PPGTT(dev)	(INTEL_INFO(dev)->gen >=6 && !IS_VALLEYVIEW(dev))

#define HAS_OVERLAY(dev)		(INTEL_INFO(dev)->has_overlay)
#define OVERLAY_NEEDS_PHYSICAL(dev)	(INTEL_INFO(dev)->overlay_needs_physical)

/* With the 945 and later, Y tiling got adjusted so that it was 32 128-byte
 * rows, which changed the alignment requirements and fence programming.
 */
#define HAS_128_BYTE_Y_TILING(dev) (!IS_GEN2(dev) && !(IS_I915G(dev) || \
						      IS_I915GM(dev)))
#define SUPPORTS_DIGITAL_OUTPUTS(dev)	(!IS_GEN2(dev) && !IS_PINEVIEW(dev))
#define SUPPORTS_INTEGRATED_HDMI(dev)	(IS_G4X(dev) || IS_GEN5(dev))
#define SUPPORTS_INTEGRATED_DP(dev)	(IS_G4X(dev) || IS_GEN5(dev))
#define SUPPORTS_EDP(dev)		(IS_IRONLAKE_M(dev))
#define SUPPORTS_TV(dev)		(INTEL_INFO(dev)->supports_tv)
#define I915_HAS_HOTPLUG(dev)		 (INTEL_INFO(dev)->has_hotplug)
/* dsparb controlled by hw only */
#define DSPARB_HWCONTROL(dev) (IS_G4X(dev) || IS_IRONLAKE(dev))

#define HAS_FW_BLC(dev) (INTEL_INFO(dev)->gen > 2)
#define HAS_PIPE_CXSR(dev) (INTEL_INFO(dev)->has_pipe_cxsr)
#define I915_HAS_FBC(dev) (INTEL_INFO(dev)->has_fbc)

#define HAS_PCH_SPLIT(dev) (INTEL_INFO(dev)->has_pch_split)
#define HAS_PIPE_CONTROL(dev) (INTEL_INFO(dev)->gen >= 5)

#define INTEL_PCH_TYPE(dev) (((struct drm_i915_private *)(dev)->dev_private)->pch_type)
#define HAS_PCH_LPT(dev) (INTEL_PCH_TYPE(dev) == PCH_LPT)
#define HAS_PCH_CPT(dev) (INTEL_PCH_TYPE(dev) == PCH_CPT)
#define HAS_PCH_IBX(dev) (INTEL_PCH_TYPE(dev) == PCH_IBX)

#define HAS_FORCE_WAKE(dev) (INTEL_INFO(dev)->has_force_wake)

#include "i915_trace.h"

/**
 * RC6 is a special power stage which allows the GPU to enter an very
 * low-voltage mode when idle, using down to 0V while at this stage.  This
 * stage is entered automatically when the GPU is idle when RC6 support is
 * enabled, and as soon as new workload arises GPU wakes up automatically as well.
 *
 * There are different RC6 modes available in Intel GPU, which differentiate
 * among each other with the latency required to enter and leave RC6 and
 * voltage consumed by the GPU in different states.
 *
 * The combination of the following flags define which states GPU is allowed
 * to enter, while RC6 is the normal RC6 state, RC6p is the deep RC6, and
 * RC6pp is deepest RC6. Their support by hardware varies according to the
 * GPU, BIOS, chipset and platform. RC6 is usually the safest one and the one
 * which brings the most power savings; deeper states save more power, but
 * require higher latency to switch to and wake up.
 */
#define INTEL_RC6_ENABLE			(1<<0)
#define INTEL_RC6p_ENABLE			(1<<1)
#define INTEL_RC6pp_ENABLE			(1<<2)

extern struct drm_ioctl_desc i915_ioctls[];
extern int i915_max_ioctl;
extern unsigned int i915_fbpercrtc __always_unused;
extern int i915_panel_ignore_lid __read_mostly;
extern unsigned int i915_powersave __read_mostly;
extern int i915_semaphores __read_mostly;
extern unsigned int i915_lvds_downclock __read_mostly;
extern int i915_lvds_channel_mode __read_mostly;
extern int i915_panel_use_ssc __read_mostly;
extern int i915_vbt_sdvo_panel_type __read_mostly;
extern int i915_enable_rc6 __read_mostly;
extern int i915_enable_fbc __read_mostly;
extern bool i915_enable_hangcheck __read_mostly;
extern int i915_enable_ppgtt __read_mostly;

extern int i915_suspend(struct drm_device *dev, pm_message_t state);
extern int i915_resume(struct drm_device *dev);
extern int i915_master_create(struct drm_device *dev, struct drm_master *master);
extern void i915_master_destroy(struct drm_device *dev, struct drm_master *master);

				/* i915_dma.c */
void i915_update_dri1_breadcrumb(struct drm_device *dev);
extern void i915_kernel_lost_context(struct drm_device * dev);
extern int i915_driver_load(struct drm_device *, unsigned long flags);
extern int i915_driver_unload(struct drm_device *);
extern int i915_driver_open(struct drm_device *dev, struct drm_file *file_priv);
extern void i915_driver_lastclose(struct drm_device * dev);
extern void i915_driver_preclose(struct drm_device *dev,
				 struct drm_file *file_priv);
extern void i915_driver_postclose(struct drm_device *dev,
				  struct drm_file *file_priv);
extern int i915_driver_device_is_agp(struct drm_device * dev);
#ifdef CONFIG_COMPAT
extern long i915_compat_ioctl(struct file *filp, unsigned int cmd,
			      unsigned long arg);
#endif
extern int i915_emit_box(struct drm_device *dev,
			 struct drm_clip_rect *box,
			 int DR1, int DR4);
extern int intel_gpu_reset(struct drm_device *dev);
extern int i915_reset(struct drm_device *dev);
extern unsigned long i915_chipset_val(struct drm_i915_private *dev_priv);
extern unsigned long i915_mch_val(struct drm_i915_private *dev_priv);
extern unsigned long i915_gfx_val(struct drm_i915_private *dev_priv);
extern void i915_update_gfx_val(struct drm_i915_private *dev_priv);


/* i915_irq.c */
void i915_hangcheck_elapsed(unsigned long data);
void i915_handle_error(struct drm_device *dev, bool wedged);

extern void intel_irq_init(struct drm_device *dev);

void i915_error_state_free(struct kref *error_ref);

void
i915_enable_pipestat(drm_i915_private_t *dev_priv, int pipe, u32 mask);

void
i915_disable_pipestat(drm_i915_private_t *dev_priv, int pipe, u32 mask);

void intel_enable_asle(struct drm_device *dev);

#ifdef CONFIG_DEBUG_FS
extern void i915_destroy_error_state(struct drm_device *dev);
#else
#define i915_destroy_error_state(x)
#endif


/* i915_gem.c */
int i915_gem_init_ioctl(struct drm_device *dev, void *data,
			struct drm_file *file_priv);
int i915_gem_create_ioctl(struct drm_device *dev, void *data,
			  struct drm_file *file_priv);
int i915_gem_pread_ioctl(struct drm_device *dev, void *data,
			 struct drm_file *file_priv);
int i915_gem_pwrite_ioctl(struct drm_device *dev, void *data,
			  struct drm_file *file_priv);
int i915_gem_mmap_ioctl(struct drm_device *dev, void *data,
			struct drm_file *file_priv);
int i915_gem_mmap_gtt_ioctl(struct drm_device *dev, void *data,
			struct drm_file *file_priv);
int i915_gem_set_domain_ioctl(struct drm_device *dev, void *data,
			      struct drm_file *file_priv);
int i915_gem_sw_finish_ioctl(struct drm_device *dev, void *data,
			     struct drm_file *file_priv);
int i915_gem_execbuffer(struct drm_device *dev, void *data,
			struct drm_file *file_priv);
int i915_gem_execbuffer2(struct drm_device *dev, void *data,
			 struct drm_file *file_priv);
int i915_gem_pin_ioctl(struct drm_device *dev, void *data,
		       struct drm_file *file_priv);
int i915_gem_unpin_ioctl(struct drm_device *dev, void *data,
			 struct drm_file *file_priv);
int i915_gem_busy_ioctl(struct drm_device *dev, void *data,
			struct drm_file *file_priv);
int i915_gem_throttle_ioctl(struct drm_device *dev, void *data,
			    struct drm_file *file_priv);
int i915_gem_madvise_ioctl(struct drm_device *dev, void *data,
			   struct drm_file *file_priv);
int i915_gem_entervt_ioctl(struct drm_device *dev, void *data,
			   struct drm_file *file_priv);
int i915_gem_leavevt_ioctl(struct drm_device *dev, void *data,
			   struct drm_file *file_priv);
int i915_gem_set_tiling(struct drm_device *dev, void *data,
			struct drm_file *file_priv);
int i915_gem_get_tiling(struct drm_device *dev, void *data,
			struct drm_file *file_priv);
int i915_gem_get_aperture_ioctl(struct drm_device *dev, void *data,
				struct drm_file *file_priv);
int i915_gem_wait_ioctl(struct drm_device *dev, void *data,
			struct drm_file *file_priv);
void i915_gem_load(struct drm_device *dev);
int i915_gem_init_object(struct drm_gem_object *obj);
int __must_check i915_gem_flush_ring(struct intel_ring_buffer *ring,
				     uint32_t invalidate_domains,
				     uint32_t flush_domains);
struct drm_i915_gem_object *i915_gem_alloc_object(struct drm_device *dev,
						  size_t size);
void i915_gem_free_object(struct drm_gem_object *obj);
int __must_check i915_gem_object_pin(struct drm_i915_gem_object *obj,
				     uint32_t alignment,
				     bool map_and_fenceable);
void i915_gem_object_unpin(struct drm_i915_gem_object *obj);
int __must_check i915_gem_object_unbind(struct drm_i915_gem_object *obj);
void i915_gem_release_mmap(struct drm_i915_gem_object *obj);
void i915_gem_lastclose(struct drm_device *dev);

int i915_gem_object_get_pages_gtt(struct drm_i915_gem_object *obj,
				  gfp_t gfpmask);
int __must_check i915_mutex_lock_interruptible(struct drm_device *dev);
int __must_check i915_gem_object_wait_rendering(struct drm_i915_gem_object *obj);
int i915_gem_object_sync(struct drm_i915_gem_object *obj,
			 struct intel_ring_buffer *to);
void i915_gem_object_move_to_active(struct drm_i915_gem_object *obj,
				    struct intel_ring_buffer *ring,
				    u32 seqno);

int i915_gem_dumb_create(struct drm_file *file_priv,
			 struct drm_device *dev,
			 struct drm_mode_create_dumb *args);
int i915_gem_mmap_gtt(struct drm_file *file_priv, struct drm_device *dev,
		      uint32_t handle, uint64_t *offset);
int i915_gem_dumb_destroy(struct drm_file *file_priv, struct drm_device *dev,
			  uint32_t handle);
/**
 * Returns true if seq1 is later than seq2.
 */
static inline bool
i915_seqno_passed(uint32_t seq1, uint32_t seq2)
{
	return (int32_t)(seq1 - seq2) >= 0;
}

u32 i915_gem_next_request_seqno(struct intel_ring_buffer *ring);

int __must_check i915_gem_object_get_fence(struct drm_i915_gem_object *obj);
int __must_check i915_gem_object_put_fence(struct drm_i915_gem_object *obj);

static inline bool
i915_gem_object_pin_fence(struct drm_i915_gem_object *obj)
{
	if (obj->fence_reg != I915_FENCE_REG_NONE) {
		struct drm_i915_private *dev_priv = obj->base.dev->dev_private;
		dev_priv->fence_regs[obj->fence_reg].pin_count++;
		return true;
	} else
		return false;
}

static inline void
i915_gem_object_unpin_fence(struct drm_i915_gem_object *obj)
{
	if (obj->fence_reg != I915_FENCE_REG_NONE) {
		struct drm_i915_private *dev_priv = obj->base.dev->dev_private;
		dev_priv->fence_regs[obj->fence_reg].pin_count--;
	}
}

void i915_gem_retire_requests(struct drm_device *dev);
void i915_gem_retire_requests_ring(struct intel_ring_buffer *ring);

void i915_gem_reset(struct drm_device *dev);
void i915_gem_clflush_object(struct drm_i915_gem_object *obj);
int __must_check i915_gem_object_set_domain(struct drm_i915_gem_object *obj,
					    uint32_t read_domains,
					    uint32_t write_domain);
int __must_check i915_gem_object_finish_gpu(struct drm_i915_gem_object *obj);
int __must_check i915_gem_init(struct drm_device *dev);
int __must_check i915_gem_init_hw(struct drm_device *dev);
void i915_gem_l3_remap(struct drm_device *dev);
void i915_gem_init_swizzling(struct drm_device *dev);
void i915_gem_init_ppgtt(struct drm_device *dev);
void i915_gem_cleanup_ringbuffer(struct drm_device *dev);
int __must_check i915_gpu_idle(struct drm_device *dev);
int __must_check i915_gem_idle(struct drm_device *dev);
int __must_check i915_add_request(struct intel_ring_buffer *ring,
				  struct drm_file *file,
				  struct drm_i915_gem_request *request);
int __must_check i915_wait_seqno(struct intel_ring_buffer *ring,
				 uint32_t seqno);
int i915_gem_fault(struct vm_area_struct *vma, struct vm_fault *vmf);
int __must_check
i915_gem_object_set_to_gtt_domain(struct drm_i915_gem_object *obj,
				  bool write);
int __must_check
i915_gem_object_set_to_cpu_domain(struct drm_i915_gem_object *obj, bool write);
int __must_check
i915_gem_object_pin_to_display_plane(struct drm_i915_gem_object *obj,
				     u32 alignment,
				     struct intel_ring_buffer *pipelined);
int i915_gem_attach_phys_object(struct drm_device *dev,
				struct drm_i915_gem_object *obj,
				int id,
				int align);
void i915_gem_detach_phys_object(struct drm_device *dev,
				 struct drm_i915_gem_object *obj);
void i915_gem_free_all_phys_object(struct drm_device *dev);
void i915_gem_release(struct drm_device *dev, struct drm_file *file);

uint32_t
i915_gem_get_unfenced_gtt_alignment(struct drm_device *dev,
				    uint32_t size,
				    int tiling_mode);

int i915_gem_object_set_cache_level(struct drm_i915_gem_object *obj,
				    enum i915_cache_level cache_level);

struct drm_gem_object *i915_gem_prime_import(struct drm_device *dev,
				struct dma_buf *dma_buf);

struct dma_buf *i915_gem_prime_export(struct drm_device *dev,
				struct drm_gem_object *gem_obj, int flags);

/* i915_gem_context.c */
void i915_gem_context_init(struct drm_device *dev);
void i915_gem_context_fini(struct drm_device *dev);
void i915_gem_context_close(struct drm_device *dev, struct drm_file *file);
int i915_switch_context(struct intel_ring_buffer *ring,
			struct drm_file *file, int to_id);
int i915_gem_context_create_ioctl(struct drm_device *dev, void *data,
				  struct drm_file *file);
int i915_gem_context_destroy_ioctl(struct drm_device *dev, void *data,
				   struct drm_file *file);

/* i915_gem_gtt.c */
int __must_check i915_gem_init_aliasing_ppgtt(struct drm_device *dev);
void i915_gem_cleanup_aliasing_ppgtt(struct drm_device *dev);
void i915_ppgtt_bind_object(struct i915_hw_ppgtt *ppgtt,
			    struct drm_i915_gem_object *obj,
			    enum i915_cache_level cache_level);
void i915_ppgtt_unbind_object(struct i915_hw_ppgtt *ppgtt,
			      struct drm_i915_gem_object *obj);

void i915_gem_restore_gtt_mappings(struct drm_device *dev);
int __must_check i915_gem_gtt_prepare_object(struct drm_i915_gem_object *obj);
void i915_gem_gtt_bind_object(struct drm_i915_gem_object *obj,
				enum i915_cache_level cache_level);
void i915_gem_gtt_unbind_object(struct drm_i915_gem_object *obj);
void i915_gem_gtt_finish_object(struct drm_i915_gem_object *obj);
void i915_gem_init_global_gtt(struct drm_device *dev,
			      unsigned long start,
			      unsigned long mappable_end,
			      unsigned long end);

/* i915_gem_evict.c */
int __must_check i915_gem_evict_something(struct drm_device *dev, int min_size,
					  unsigned alignment, bool mappable);
int i915_gem_evict_everything(struct drm_device *dev, bool purgeable_only);

/* i915_gem_stolen.c */
int i915_gem_init_stolen(struct drm_device *dev);
void i915_gem_cleanup_stolen(struct drm_device *dev);

/* i915_gem_tiling.c */
void i915_gem_detect_bit_6_swizzle(struct drm_device *dev);
void i915_gem_object_do_bit_17_swizzle(struct drm_i915_gem_object *obj);
void i915_gem_object_save_bit_17_swizzle(struct drm_i915_gem_object *obj);

/* i915_gem_debug.c */
void i915_gem_dump_object(struct drm_i915_gem_object *obj, int len,
			  const char *where, uint32_t mark);
#if WATCH_LISTS
int i915_verify_lists(struct drm_device *dev);
#else
#define i915_verify_lists(dev) 0
#endif
void i915_gem_object_check_coherency(struct drm_i915_gem_object *obj,
				     int handle);
void i915_gem_dump_object(struct drm_i915_gem_object *obj, int len,
			  const char *where, uint32_t mark);

/* i915_debugfs.c */
int i915_debugfs_init(struct drm_minor *minor);
void i915_debugfs_cleanup(struct drm_minor *minor);

/* i915_suspend.c */
extern int i915_save_state(struct drm_device *dev);
extern int i915_restore_state(struct drm_device *dev);

/* i915_suspend.c */
extern int i915_save_state(struct drm_device *dev);
extern int i915_restore_state(struct drm_device *dev);

/* i915_sysfs.c */
void i915_setup_sysfs(struct drm_device *dev_priv);
void i915_teardown_sysfs(struct drm_device *dev_priv);

/* intel_i2c.c */
extern int intel_setup_gmbus(struct drm_device *dev);
extern void intel_teardown_gmbus(struct drm_device *dev);
extern inline bool intel_gmbus_is_port_valid(unsigned port)
{
	return (port >= GMBUS_PORT_SSC && port <= GMBUS_PORT_DPD);
}

extern struct i2c_adapter *intel_gmbus_get_adapter(
		struct drm_i915_private *dev_priv, unsigned port);
extern void intel_gmbus_set_speed(struct i2c_adapter *adapter, int speed);
extern void intel_gmbus_force_bit(struct i2c_adapter *adapter, bool force_bit);
extern inline bool intel_gmbus_is_forced_bit(struct i2c_adapter *adapter)
{
	return container_of(adapter, struct intel_gmbus, adapter)->force_bit;
}
extern void intel_i2c_reset(struct drm_device *dev);

/* intel_opregion.c */
extern int intel_opregion_setup(struct drm_device *dev);
#ifdef CONFIG_ACPI
extern void intel_opregion_init(struct drm_device *dev);
extern void intel_opregion_fini(struct drm_device *dev);
extern void intel_opregion_asle_intr(struct drm_device *dev);
extern void intel_opregion_gse_intr(struct drm_device *dev);
extern void intel_opregion_enable_asle(struct drm_device *dev);
#else
static inline void intel_opregion_init(struct drm_device *dev) { return; }
static inline void intel_opregion_fini(struct drm_device *dev) { return; }
static inline void intel_opregion_asle_intr(struct drm_device *dev) { return; }
static inline void intel_opregion_gse_intr(struct drm_device *dev) { return; }
static inline void intel_opregion_enable_asle(struct drm_device *dev) { return; }
#endif

/* intel_acpi.c */
#ifdef CONFIG_ACPI
extern void intel_register_dsm_handler(void);
extern void intel_unregister_dsm_handler(void);
#else
static inline void intel_register_dsm_handler(void) { return; }
static inline void intel_unregister_dsm_handler(void) { return; }
#endif /* CONFIG_ACPI */

/* modesetting */
extern void intel_modeset_init_hw(struct drm_device *dev);
extern void intel_modeset_init(struct drm_device *dev);
extern void intel_modeset_gem_init(struct drm_device *dev);
extern void intel_modeset_cleanup(struct drm_device *dev);
extern int intel_modeset_vga_set_state(struct drm_device *dev, bool state);
extern bool intel_fbc_enabled(struct drm_device *dev);
extern void intel_disable_fbc(struct drm_device *dev);
extern bool ironlake_set_drps(struct drm_device *dev, u8 val);
extern void ironlake_init_pch_refclk(struct drm_device *dev);
extern void ironlake_enable_rc6(struct drm_device *dev);
extern void gen6_set_rps(struct drm_device *dev, u8 val);
extern void intel_detect_pch(struct drm_device *dev);
extern int intel_trans_dp_port_sel(struct drm_crtc *crtc);
extern int intel_enable_rc6(const struct drm_device *dev);

extern bool i915_semaphore_is_enabled(struct drm_device *dev);
extern void __gen6_gt_force_wake_get(struct drm_i915_private *dev_priv);
extern void __gen6_gt_force_wake_mt_get(struct drm_i915_private *dev_priv);
extern void __gen6_gt_force_wake_put(struct drm_i915_private *dev_priv);
extern void __gen6_gt_force_wake_mt_put(struct drm_i915_private *dev_priv);

extern void vlv_force_wake_get(struct drm_i915_private *dev_priv);
extern void vlv_force_wake_put(struct drm_i915_private *dev_priv);

/* overlay */
#ifdef CONFIG_DEBUG_FS
extern struct intel_overlay_error_state *intel_overlay_capture_error_state(struct drm_device *dev);
extern void intel_overlay_print_error_state(struct seq_file *m, struct intel_overlay_error_state *error);

extern struct intel_display_error_state *intel_display_capture_error_state(struct drm_device *dev);
extern void intel_display_print_error_state(struct seq_file *m,
					    struct drm_device *dev,
					    struct intel_display_error_state *error);
#endif

/* On SNB platform, before reading ring registers forcewake bit
 * must be set to prevent GT core from power down and stale values being
 * returned.
 */
void gen6_gt_force_wake_get(struct drm_i915_private *dev_priv);
void gen6_gt_force_wake_put(struct drm_i915_private *dev_priv);
int __gen6_gt_wait_for_fifo(struct drm_i915_private *dev_priv);

#define __i915_read(x, y) \
	u##x i915_read##x(struct drm_i915_private *dev_priv, u32 reg);

__i915_read(8, b)
__i915_read(16, w)
__i915_read(32, l)
__i915_read(64, q)
#undef __i915_read

#define __i915_write(x, y) \
	void i915_write##x(struct drm_i915_private *dev_priv, u32 reg, u##x val);

__i915_write(8, b)
__i915_write(16, w)
__i915_write(32, l)
__i915_write(64, q)
#undef __i915_write

#define I915_READ8(reg)		i915_read8(dev_priv, (reg))
#define I915_WRITE8(reg, val)	i915_write8(dev_priv, (reg), (val))

#define I915_READ16(reg)	i915_read16(dev_priv, (reg))
#define I915_WRITE16(reg, val)	i915_write16(dev_priv, (reg), (val))
#define I915_READ16_NOTRACE(reg)	readw(dev_priv->regs + (reg))
#define I915_WRITE16_NOTRACE(reg, val)	writew(val, dev_priv->regs + (reg))

#define I915_READ(reg)		i915_read32(dev_priv, (reg))
#define I915_WRITE(reg, val)	i915_write32(dev_priv, (reg), (val))
#define I915_READ_NOTRACE(reg)		readl(dev_priv->regs + (reg))
#define I915_WRITE_NOTRACE(reg, val)	writel(val, dev_priv->regs + (reg))

#define I915_WRITE64(reg, val)	i915_write64(dev_priv, (reg), (val))
#define I915_READ64(reg)	i915_read64(dev_priv, (reg))

#define POSTING_READ(reg)	(void)I915_READ_NOTRACE(reg)
#define POSTING_READ16(reg)	(void)I915_READ16_NOTRACE(reg)


#endif<|MERGE_RESOLUTION|>--- conflicted
+++ resolved
@@ -834,11 +834,8 @@
 	struct drm_property *force_audio_property;
 
 	struct work_struct parity_error_work;
-<<<<<<< HEAD
-=======
 	bool hw_contexts_disabled;
 	uint32_t hw_context_size;
->>>>>>> 7b0cfee1
 } drm_i915_private_t;
 
 /* Iterate over initialised rings */
