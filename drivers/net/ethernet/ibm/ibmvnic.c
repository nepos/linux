/**************************************************************************/
/*                                                                        */
/*  IBM System i and System p Virtual NIC Device Driver                   */
/*  Copyright (C) 2014 IBM Corp.                                          */
/*  Santiago Leon (santi_leon@yahoo.com)                                  */
/*  Thomas Falcon (tlfalcon@linux.vnet.ibm.com)                           */
/*  John Allen (jallen@linux.vnet.ibm.com)                                */
/*                                                                        */
/*  This program is free software; you can redistribute it and/or modify  */
/*  it under the terms of the GNU General Public License as published by  */
/*  the Free Software Foundation; either version 2 of the License, or     */
/*  (at your option) any later version.                                   */
/*                                                                        */
/*  This program is distributed in the hope that it will be useful,       */
/*  but WITHOUT ANY WARRANTY; without even the implied warranty of        */
/*  MERCHANTABILITY or FITNESS FOR A PARTICULAR PURPOSE.  See the         */
/*  GNU General Public License for more details.                          */
/*                                                                        */
/*  You should have received a copy of the GNU General Public License     */
/*  along with this program.                                              */
/*                                                                        */
/* This module contains the implementation of a virtual ethernet device   */
/* for use with IBM i/p Series LPAR Linux. It utilizes the logical LAN    */
/* option of the RS/6000 Platform Architecture to interface with virtual  */
/* ethernet NICs that are presented to the partition by the hypervisor.   */
/*									   */
/* Messages are passed between the VNIC driver and the VNIC server using  */
/* Command/Response Queues (CRQs) and sub CRQs (sCRQs). CRQs are used to  */
/* issue and receive commands that initiate communication with the server */
/* on driver initialization. Sub CRQs (sCRQs) are similar to CRQs, but    */
/* are used by the driver to notify the server that a packet is           */
/* ready for transmission or that a buffer has been added to receive a    */
/* packet. Subsequently, sCRQs are used by the server to notify the       */
/* driver that a packet transmission has been completed or that a packet  */
/* has been received and placed in a waiting buffer.                      */
/*                                                                        */
/* In lieu of a more conventional "on-the-fly" DMA mapping strategy in    */
/* which skbs are DMA mapped and immediately unmapped when the transmit   */
/* or receive has been completed, the VNIC driver is required to use      */
/* "long term mapping". This entails that large, continuous DMA mapped    */
/* buffers are allocated on driver initialization and these buffers are   */
/* then continuously reused to pass skbs to and from the VNIC server.     */
/*                                                                        */
/**************************************************************************/

#include <linux/module.h>
#include <linux/moduleparam.h>
#include <linux/types.h>
#include <linux/errno.h>
#include <linux/completion.h>
#include <linux/ioport.h>
#include <linux/dma-mapping.h>
#include <linux/kernel.h>
#include <linux/netdevice.h>
#include <linux/etherdevice.h>
#include <linux/skbuff.h>
#include <linux/init.h>
#include <linux/delay.h>
#include <linux/mm.h>
#include <linux/ethtool.h>
#include <linux/proc_fs.h>
#include <linux/in.h>
#include <linux/ip.h>
#include <linux/ipv6.h>
#include <linux/irq.h>
#include <linux/kthread.h>
#include <linux/seq_file.h>
#include <linux/debugfs.h>
#include <linux/interrupt.h>
#include <net/net_namespace.h>
#include <asm/hvcall.h>
#include <linux/atomic.h>
#include <asm/vio.h>
#include <asm/iommu.h>
#include <linux/uaccess.h>
#include <asm/firmware.h>
#include <linux/seq_file.h>
#include <linux/workqueue.h>

#include "ibmvnic.h"

static const char ibmvnic_driver_name[] = "ibmvnic";
static const char ibmvnic_driver_string[] = "IBM System i/p Virtual NIC Driver";

MODULE_AUTHOR("Santiago Leon <santi_leon@yahoo.com>");
MODULE_DESCRIPTION("IBM System i/p Virtual NIC Driver");
MODULE_LICENSE("GPL");
MODULE_VERSION(IBMVNIC_DRIVER_VERSION);

static int ibmvnic_version = IBMVNIC_INITIAL_VERSION;
static int ibmvnic_remove(struct vio_dev *);
static void release_sub_crqs(struct ibmvnic_adapter *);
static void release_sub_crqs_no_irqs(struct ibmvnic_adapter *);
static int ibmvnic_reset_crq(struct ibmvnic_adapter *);
static int ibmvnic_send_crq_init(struct ibmvnic_adapter *);
static int ibmvnic_reenable_crq_queue(struct ibmvnic_adapter *);
static int ibmvnic_send_crq(struct ibmvnic_adapter *, union ibmvnic_crq *);
static int send_subcrq(struct ibmvnic_adapter *adapter, u64 remote_handle,
		       union sub_crq *sub_crq);
static int send_subcrq_indirect(struct ibmvnic_adapter *, u64, u64, u64);
static irqreturn_t ibmvnic_interrupt_rx(int irq, void *instance);
static int enable_scrq_irq(struct ibmvnic_adapter *,
			   struct ibmvnic_sub_crq_queue *);
static int disable_scrq_irq(struct ibmvnic_adapter *,
			    struct ibmvnic_sub_crq_queue *);
static int pending_scrq(struct ibmvnic_adapter *,
			struct ibmvnic_sub_crq_queue *);
static union sub_crq *ibmvnic_next_scrq(struct ibmvnic_adapter *,
					struct ibmvnic_sub_crq_queue *);
static int ibmvnic_poll(struct napi_struct *napi, int data);
static void send_map_query(struct ibmvnic_adapter *adapter);
static void send_request_map(struct ibmvnic_adapter *, dma_addr_t, __be32, u8);
static void send_request_unmap(struct ibmvnic_adapter *, u8);

struct ibmvnic_stat {
	char name[ETH_GSTRING_LEN];
	int offset;
};

#define IBMVNIC_STAT_OFF(stat) (offsetof(struct ibmvnic_adapter, stats) + \
			     offsetof(struct ibmvnic_statistics, stat))
#define IBMVNIC_GET_STAT(a, off) (*((u64 *)(((unsigned long)(a)) + off)))

static const struct ibmvnic_stat ibmvnic_stats[] = {
	{"rx_packets", IBMVNIC_STAT_OFF(rx_packets)},
	{"rx_bytes", IBMVNIC_STAT_OFF(rx_bytes)},
	{"tx_packets", IBMVNIC_STAT_OFF(tx_packets)},
	{"tx_bytes", IBMVNIC_STAT_OFF(tx_bytes)},
	{"ucast_tx_packets", IBMVNIC_STAT_OFF(ucast_tx_packets)},
	{"ucast_rx_packets", IBMVNIC_STAT_OFF(ucast_rx_packets)},
	{"mcast_tx_packets", IBMVNIC_STAT_OFF(mcast_tx_packets)},
	{"mcast_rx_packets", IBMVNIC_STAT_OFF(mcast_rx_packets)},
	{"bcast_tx_packets", IBMVNIC_STAT_OFF(bcast_tx_packets)},
	{"bcast_rx_packets", IBMVNIC_STAT_OFF(bcast_rx_packets)},
	{"align_errors", IBMVNIC_STAT_OFF(align_errors)},
	{"fcs_errors", IBMVNIC_STAT_OFF(fcs_errors)},
	{"single_collision_frames", IBMVNIC_STAT_OFF(single_collision_frames)},
	{"multi_collision_frames", IBMVNIC_STAT_OFF(multi_collision_frames)},
	{"sqe_test_errors", IBMVNIC_STAT_OFF(sqe_test_errors)},
	{"deferred_tx", IBMVNIC_STAT_OFF(deferred_tx)},
	{"late_collisions", IBMVNIC_STAT_OFF(late_collisions)},
	{"excess_collisions", IBMVNIC_STAT_OFF(excess_collisions)},
	{"internal_mac_tx_errors", IBMVNIC_STAT_OFF(internal_mac_tx_errors)},
	{"carrier_sense", IBMVNIC_STAT_OFF(carrier_sense)},
	{"too_long_frames", IBMVNIC_STAT_OFF(too_long_frames)},
	{"internal_mac_rx_errors", IBMVNIC_STAT_OFF(internal_mac_rx_errors)},
};

static long h_reg_sub_crq(unsigned long unit_address, unsigned long token,
			  unsigned long length, unsigned long *number,
			  unsigned long *irq)
{
	unsigned long retbuf[PLPAR_HCALL_BUFSIZE];
	long rc;

	rc = plpar_hcall(H_REG_SUB_CRQ, retbuf, unit_address, token, length);
	*number = retbuf[0];
	*irq = retbuf[1];

	return rc;
}

/* net_device_ops functions */

static void init_rx_pool(struct ibmvnic_adapter *adapter,
			 struct ibmvnic_rx_pool *rx_pool, int num, int index,
			 int buff_size, int active)
{
	netdev_dbg(adapter->netdev,
		   "Initializing rx_pool %d, %d buffs, %d bytes each\n",
		   index, num, buff_size);
	rx_pool->size = num;
	rx_pool->index = index;
	rx_pool->buff_size = buff_size;
	rx_pool->active = active;
}

static int alloc_long_term_buff(struct ibmvnic_adapter *adapter,
				struct ibmvnic_long_term_buff *ltb, int size)
{
	struct device *dev = &adapter->vdev->dev;

	ltb->size = size;
	ltb->buff = dma_alloc_coherent(dev, ltb->size, &ltb->addr,
				       GFP_KERNEL);

	if (!ltb->buff) {
		dev_err(dev, "Couldn't alloc long term buffer\n");
		return -ENOMEM;
	}
	ltb->map_id = adapter->map_id;
	adapter->map_id++;
	send_request_map(adapter, ltb->addr,
			 ltb->size, ltb->map_id);
	init_completion(&adapter->fw_done);
	wait_for_completion(&adapter->fw_done);
	return 0;
}

static void free_long_term_buff(struct ibmvnic_adapter *adapter,
				struct ibmvnic_long_term_buff *ltb)
{
	struct device *dev = &adapter->vdev->dev;

	dma_free_coherent(dev, ltb->size, ltb->buff, ltb->addr);
	if (!adapter->failover)
		send_request_unmap(adapter, ltb->map_id);
}

static int alloc_rx_pool(struct ibmvnic_adapter *adapter,
			 struct ibmvnic_rx_pool *pool)
{
	struct device *dev = &adapter->vdev->dev;
	int i;

	pool->free_map = kcalloc(pool->size, sizeof(int), GFP_KERNEL);
	if (!pool->free_map)
		return -ENOMEM;

	pool->rx_buff = kcalloc(pool->size, sizeof(struct ibmvnic_rx_buff),
				GFP_KERNEL);

	if (!pool->rx_buff) {
		dev_err(dev, "Couldn't alloc rx buffers\n");
		kfree(pool->free_map);
		return -ENOMEM;
	}

	if (alloc_long_term_buff(adapter, &pool->long_term_buff,
				 pool->size * pool->buff_size)) {
		kfree(pool->free_map);
		kfree(pool->rx_buff);
		return -ENOMEM;
	}

	for (i = 0; i < pool->size; ++i)
		pool->free_map[i] = i;

	atomic_set(&pool->available, 0);
	pool->next_alloc = 0;
	pool->next_free = 0;

	return 0;
}

static void replenish_rx_pool(struct ibmvnic_adapter *adapter,
			      struct ibmvnic_rx_pool *pool)
{
	int count = pool->size - atomic_read(&pool->available);
	struct device *dev = &adapter->vdev->dev;
	int buffers_added = 0;
	unsigned long lpar_rc;
	union sub_crq sub_crq;
	struct sk_buff *skb;
	unsigned int offset;
	dma_addr_t dma_addr;
	unsigned char *dst;
	u64 *handle_array;
	int shift = 0;
	int index;
	int i;

	handle_array = (u64 *)((u8 *)(adapter->login_rsp_buf) +
				      be32_to_cpu(adapter->login_rsp_buf->
				      off_rxadd_subcrqs));

	for (i = 0; i < count; ++i) {
		skb = alloc_skb(pool->buff_size, GFP_ATOMIC);
		if (!skb) {
			dev_err(dev, "Couldn't replenish rx buff\n");
			adapter->replenish_no_mem++;
			break;
		}

		index = pool->free_map[pool->next_free];

		if (pool->rx_buff[index].skb)
			dev_err(dev, "Inconsistent free_map!\n");

		/* Copy the skb to the long term mapped DMA buffer */
		offset = index * pool->buff_size;
		dst = pool->long_term_buff.buff + offset;
		memset(dst, 0, pool->buff_size);
		dma_addr = pool->long_term_buff.addr + offset;
		pool->rx_buff[index].data = dst;

		pool->free_map[pool->next_free] = IBMVNIC_INVALID_MAP;
		pool->rx_buff[index].dma = dma_addr;
		pool->rx_buff[index].skb = skb;
		pool->rx_buff[index].pool_index = pool->index;
		pool->rx_buff[index].size = pool->buff_size;

		memset(&sub_crq, 0, sizeof(sub_crq));
		sub_crq.rx_add.first = IBMVNIC_CRQ_CMD;
		sub_crq.rx_add.correlator =
		    cpu_to_be64((u64)&pool->rx_buff[index]);
		sub_crq.rx_add.ioba = cpu_to_be32(dma_addr);
		sub_crq.rx_add.map_id = pool->long_term_buff.map_id;

		/* The length field of the sCRQ is defined to be 24 bits so the
		 * buffer size needs to be left shifted by a byte before it is
		 * converted to big endian to prevent the last byte from being
		 * truncated.
		 */
#ifdef __LITTLE_ENDIAN__
		shift = 8;
#endif
		sub_crq.rx_add.len = cpu_to_be32(pool->buff_size << shift);

		lpar_rc = send_subcrq(adapter, handle_array[pool->index],
				      &sub_crq);
		if (lpar_rc != H_SUCCESS)
			goto failure;

		buffers_added++;
		adapter->replenish_add_buff_success++;
		pool->next_free = (pool->next_free + 1) % pool->size;
	}
	atomic_add(buffers_added, &pool->available);
	return;

failure:
	dev_info(dev, "replenish pools failure\n");
	pool->free_map[pool->next_free] = index;
	pool->rx_buff[index].skb = NULL;
	if (!dma_mapping_error(dev, dma_addr))
		dma_unmap_single(dev, dma_addr, pool->buff_size,
				 DMA_FROM_DEVICE);

	dev_kfree_skb_any(skb);
	adapter->replenish_add_buff_failure++;
	atomic_add(buffers_added, &pool->available);
}

static void replenish_pools(struct ibmvnic_adapter *adapter)
{
	int i;

	if (adapter->migrated)
		return;

	adapter->replenish_task_cycles++;
	for (i = 0; i < be32_to_cpu(adapter->login_rsp_buf->num_rxadd_subcrqs);
	     i++) {
		if (adapter->rx_pool[i].active)
			replenish_rx_pool(adapter, &adapter->rx_pool[i]);
	}
}

static void free_rx_pool(struct ibmvnic_adapter *adapter,
			 struct ibmvnic_rx_pool *pool)
{
	int i;

	kfree(pool->free_map);
	pool->free_map = NULL;

	if (!pool->rx_buff)
		return;

	for (i = 0; i < pool->size; i++) {
		if (pool->rx_buff[i].skb) {
			dev_kfree_skb_any(pool->rx_buff[i].skb);
			pool->rx_buff[i].skb = NULL;
		}
	}
	kfree(pool->rx_buff);
	pool->rx_buff = NULL;
}

static int ibmvnic_open(struct net_device *netdev)
{
	struct ibmvnic_adapter *adapter = netdev_priv(netdev);
	struct device *dev = &adapter->vdev->dev;
	struct ibmvnic_tx_pool *tx_pool;
	union ibmvnic_crq crq;
	int rxadd_subcrqs;
	u64 *size_array;
	int tx_subcrqs;
	int i, j;

	rxadd_subcrqs =
	    be32_to_cpu(adapter->login_rsp_buf->num_rxadd_subcrqs);
	tx_subcrqs =
	    be32_to_cpu(adapter->login_rsp_buf->num_txsubm_subcrqs);
	size_array = (u64 *)((u8 *)(adapter->login_rsp_buf) +
				  be32_to_cpu(adapter->login_rsp_buf->
					      off_rxadd_buff_size));
	adapter->map_id = 1;
	adapter->napi = kcalloc(adapter->req_rx_queues,
				sizeof(struct napi_struct), GFP_KERNEL);
	if (!adapter->napi)
		goto alloc_napi_failed;
	for (i = 0; i < adapter->req_rx_queues; i++) {
		netif_napi_add(netdev, &adapter->napi[i], ibmvnic_poll,
			       NAPI_POLL_WEIGHT);
		napi_enable(&adapter->napi[i]);
	}
	adapter->rx_pool =
	    kcalloc(rxadd_subcrqs, sizeof(struct ibmvnic_rx_pool), GFP_KERNEL);

	if (!adapter->rx_pool)
		goto rx_pool_arr_alloc_failed;
	send_map_query(adapter);
	for (i = 0; i < rxadd_subcrqs; i++) {
		init_rx_pool(adapter, &adapter->rx_pool[i],
			     IBMVNIC_BUFFS_PER_POOL, i,
			     be64_to_cpu(size_array[i]), 1);
		if (alloc_rx_pool(adapter, &adapter->rx_pool[i])) {
			dev_err(dev, "Couldn't alloc rx pool\n");
			goto rx_pool_alloc_failed;
		}
	}
	adapter->tx_pool =
	    kcalloc(tx_subcrqs, sizeof(struct ibmvnic_tx_pool), GFP_KERNEL);

	if (!adapter->tx_pool)
		goto tx_pool_arr_alloc_failed;
	for (i = 0; i < tx_subcrqs; i++) {
		tx_pool = &adapter->tx_pool[i];
		tx_pool->tx_buff =
		    kcalloc(adapter->max_tx_entries_per_subcrq,
			    sizeof(struct ibmvnic_tx_buff), GFP_KERNEL);
		if (!tx_pool->tx_buff)
			goto tx_pool_alloc_failed;

		if (alloc_long_term_buff(adapter, &tx_pool->long_term_buff,
					 adapter->max_tx_entries_per_subcrq *
					 adapter->req_mtu))
			goto tx_ltb_alloc_failed;

		tx_pool->free_map =
		    kcalloc(adapter->max_tx_entries_per_subcrq,
			    sizeof(int), GFP_KERNEL);
		if (!tx_pool->free_map)
			goto tx_fm_alloc_failed;

		for (j = 0; j < adapter->max_tx_entries_per_subcrq; j++)
			tx_pool->free_map[j] = j;

		tx_pool->consumer_index = 0;
		tx_pool->producer_index = 0;
	}
	adapter->bounce_buffer_size =
	    (netdev->mtu + ETH_HLEN - 1) / PAGE_SIZE + 1;
	adapter->bounce_buffer = kmalloc(adapter->bounce_buffer_size,
					 GFP_KERNEL);
	if (!adapter->bounce_buffer)
		goto bounce_alloc_failed;

	adapter->bounce_buffer_dma = dma_map_single(dev, adapter->bounce_buffer,
						    adapter->bounce_buffer_size,
						    DMA_TO_DEVICE);
	if (dma_mapping_error(dev, adapter->bounce_buffer_dma)) {
		dev_err(dev, "Couldn't map tx bounce buffer\n");
		goto bounce_map_failed;
	}
	replenish_pools(adapter);

	/* We're ready to receive frames, enable the sub-crq interrupts and
	 * set the logical link state to up
	 */
	for (i = 0; i < adapter->req_rx_queues; i++)
		enable_scrq_irq(adapter, adapter->rx_scrq[i]);

	for (i = 0; i < adapter->req_tx_queues; i++)
		enable_scrq_irq(adapter, adapter->tx_scrq[i]);

	memset(&crq, 0, sizeof(crq));
	crq.logical_link_state.first = IBMVNIC_CRQ_CMD;
	crq.logical_link_state.cmd = LOGICAL_LINK_STATE;
	crq.logical_link_state.link_state = IBMVNIC_LOGICAL_LNK_UP;
	ibmvnic_send_crq(adapter, &crq);

	netif_tx_start_all_queues(netdev);

	return 0;

bounce_map_failed:
	kfree(adapter->bounce_buffer);
bounce_alloc_failed:
	i = tx_subcrqs - 1;
	kfree(adapter->tx_pool[i].free_map);
tx_fm_alloc_failed:
	free_long_term_buff(adapter, &adapter->tx_pool[i].long_term_buff);
tx_ltb_alloc_failed:
	kfree(adapter->tx_pool[i].tx_buff);
tx_pool_alloc_failed:
	for (j = 0; j < i; j++) {
		kfree(adapter->tx_pool[j].tx_buff);
		free_long_term_buff(adapter,
				    &adapter->tx_pool[j].long_term_buff);
		kfree(adapter->tx_pool[j].free_map);
	}
	kfree(adapter->tx_pool);
	adapter->tx_pool = NULL;
tx_pool_arr_alloc_failed:
	i = rxadd_subcrqs;
rx_pool_alloc_failed:
	for (j = 0; j < i; j++) {
		free_rx_pool(adapter, &adapter->rx_pool[j]);
		free_long_term_buff(adapter,
				    &adapter->rx_pool[j].long_term_buff);
	}
	kfree(adapter->rx_pool);
	adapter->rx_pool = NULL;
rx_pool_arr_alloc_failed:
	for (i = 0; i < adapter->req_rx_queues; i++)
		napi_enable(&adapter->napi[i]);
alloc_napi_failed:
	return -ENOMEM;
}

static int ibmvnic_close(struct net_device *netdev)
{
	struct ibmvnic_adapter *adapter = netdev_priv(netdev);
	struct device *dev = &adapter->vdev->dev;
	union ibmvnic_crq crq;
	int i;

	adapter->closing = true;

	for (i = 0; i < adapter->req_rx_queues; i++)
		napi_disable(&adapter->napi[i]);

	if (!adapter->failover)
		netif_tx_stop_all_queues(netdev);

	if (adapter->bounce_buffer) {
		if (!dma_mapping_error(dev, adapter->bounce_buffer_dma)) {
			dma_unmap_single(&adapter->vdev->dev,
					 adapter->bounce_buffer_dma,
					 adapter->bounce_buffer_size,
					 DMA_BIDIRECTIONAL);
			adapter->bounce_buffer_dma = DMA_ERROR_CODE;
		}
		kfree(adapter->bounce_buffer);
		adapter->bounce_buffer = NULL;
	}

	memset(&crq, 0, sizeof(crq));
	crq.logical_link_state.first = IBMVNIC_CRQ_CMD;
	crq.logical_link_state.cmd = LOGICAL_LINK_STATE;
	crq.logical_link_state.link_state = IBMVNIC_LOGICAL_LNK_DN;
	ibmvnic_send_crq(adapter, &crq);

	for (i = 0; i < be32_to_cpu(adapter->login_rsp_buf->num_txsubm_subcrqs);
	     i++) {
		kfree(adapter->tx_pool[i].tx_buff);
		free_long_term_buff(adapter,
				    &adapter->tx_pool[i].long_term_buff);
		kfree(adapter->tx_pool[i].free_map);
	}
	kfree(adapter->tx_pool);
	adapter->tx_pool = NULL;

	for (i = 0; i < be32_to_cpu(adapter->login_rsp_buf->num_rxadd_subcrqs);
	     i++) {
		free_rx_pool(adapter, &adapter->rx_pool[i]);
		free_long_term_buff(adapter,
				    &adapter->rx_pool[i].long_term_buff);
	}
	kfree(adapter->rx_pool);
	adapter->rx_pool = NULL;

	adapter->closing = false;

	return 0;
}

/**
 * build_hdr_data - creates L2/L3/L4 header data buffer
 * @hdr_field - bitfield determining needed headers
 * @skb - socket buffer
 * @hdr_len - array of header lengths
 * @tot_len - total length of data
 *
 * Reads hdr_field to determine which headers are needed by firmware.
 * Builds a buffer containing these headers.  Saves individual header
 * lengths and total buffer length to be used to build descriptors.
 */
static int build_hdr_data(u8 hdr_field, struct sk_buff *skb,
			  int *hdr_len, u8 *hdr_data)
{
	int len = 0;
	u8 *hdr;

	hdr_len[0] = sizeof(struct ethhdr);

	if (skb->protocol == htons(ETH_P_IP)) {
		hdr_len[1] = ip_hdr(skb)->ihl * 4;
		if (ip_hdr(skb)->protocol == IPPROTO_TCP)
			hdr_len[2] = tcp_hdrlen(skb);
		else if (ip_hdr(skb)->protocol == IPPROTO_UDP)
			hdr_len[2] = sizeof(struct udphdr);
	} else if (skb->protocol == htons(ETH_P_IPV6)) {
		hdr_len[1] = sizeof(struct ipv6hdr);
		if (ipv6_hdr(skb)->nexthdr == IPPROTO_TCP)
			hdr_len[2] = tcp_hdrlen(skb);
		else if (ipv6_hdr(skb)->nexthdr == IPPROTO_UDP)
			hdr_len[2] = sizeof(struct udphdr);
	}

	memset(hdr_data, 0, 120);
	if ((hdr_field >> 6) & 1) {
		hdr = skb_mac_header(skb);
		memcpy(hdr_data, hdr, hdr_len[0]);
		len += hdr_len[0];
	}

	if ((hdr_field >> 5) & 1) {
		hdr = skb_network_header(skb);
		memcpy(hdr_data + len, hdr, hdr_len[1]);
		len += hdr_len[1];
	}

	if ((hdr_field >> 4) & 1) {
		hdr = skb_transport_header(skb);
		memcpy(hdr_data + len, hdr, hdr_len[2]);
		len += hdr_len[2];
	}
	return len;
}

/**
 * create_hdr_descs - create header and header extension descriptors
 * @hdr_field - bitfield determining needed headers
 * @data - buffer containing header data
 * @len - length of data buffer
 * @hdr_len - array of individual header lengths
 * @scrq_arr - descriptor array
 *
 * Creates header and, if needed, header extension descriptors and
 * places them in a descriptor array, scrq_arr
 */

static void create_hdr_descs(u8 hdr_field, u8 *hdr_data, int len, int *hdr_len,
			     union sub_crq *scrq_arr)
{
	union sub_crq hdr_desc;
	int tmp_len = len;
	u8 *data, *cur;
	int tmp;

	while (tmp_len > 0) {
		cur = hdr_data + len - tmp_len;

		memset(&hdr_desc, 0, sizeof(hdr_desc));
		if (cur != hdr_data) {
			data = hdr_desc.hdr_ext.data;
			tmp = tmp_len > 29 ? 29 : tmp_len;
			hdr_desc.hdr_ext.first = IBMVNIC_CRQ_CMD;
			hdr_desc.hdr_ext.type = IBMVNIC_HDR_EXT_DESC;
			hdr_desc.hdr_ext.len = tmp;
		} else {
			data = hdr_desc.hdr.data;
			tmp = tmp_len > 24 ? 24 : tmp_len;
			hdr_desc.hdr.first = IBMVNIC_CRQ_CMD;
			hdr_desc.hdr.type = IBMVNIC_HDR_DESC;
			hdr_desc.hdr.len = tmp;
			hdr_desc.hdr.l2_len = (u8)hdr_len[0];
			hdr_desc.hdr.l3_len = cpu_to_be16((u16)hdr_len[1]);
			hdr_desc.hdr.l4_len = (u8)hdr_len[2];
			hdr_desc.hdr.flag = hdr_field << 1;
		}
		memcpy(data, cur, tmp);
		tmp_len -= tmp;
		*scrq_arr = hdr_desc;
		scrq_arr++;
	}
}

/**
 * build_hdr_descs_arr - build a header descriptor array
 * @skb - socket buffer
 * @num_entries - number of descriptors to be sent
 * @subcrq - first TX descriptor
 * @hdr_field - bit field determining which headers will be sent
 *
 * This function will build a TX descriptor array with applicable
 * L2/L3/L4 packet header descriptors to be sent by send_subcrq_indirect.
 */

static void build_hdr_descs_arr(struct ibmvnic_tx_buff *txbuff,
				int *num_entries, u8 hdr_field)
{
	int hdr_len[3] = {0, 0, 0};
	int tot_len, len;
	u8 *hdr_data = txbuff->hdr_data;

	tot_len = build_hdr_data(hdr_field, txbuff->skb, hdr_len,
				 txbuff->hdr_data);
	len = tot_len;
	len -= 24;
	if (len > 0)
		num_entries += len % 29 ? len / 29 + 1 : len / 29;
	create_hdr_descs(hdr_field, hdr_data, tot_len, hdr_len,
			 txbuff->indir_arr + 1);
}

static int ibmvnic_xmit(struct sk_buff *skb, struct net_device *netdev)
{
	struct ibmvnic_adapter *adapter = netdev_priv(netdev);
	int queue_num = skb_get_queue_mapping(skb);
	u8 *hdrs = (u8 *)&adapter->tx_rx_desc_req;
	struct device *dev = &adapter->vdev->dev;
	struct ibmvnic_tx_buff *tx_buff = NULL;
	struct ibmvnic_tx_pool *tx_pool;
	unsigned int tx_send_failed = 0;
	unsigned int tx_map_failed = 0;
	unsigned int tx_dropped = 0;
	unsigned int tx_packets = 0;
	unsigned int tx_bytes = 0;
	dma_addr_t data_dma_addr;
	struct netdev_queue *txq;
	bool used_bounce = false;
	unsigned long lpar_rc;
	union sub_crq tx_crq;
	unsigned int offset;
	int num_entries = 1;
	unsigned char *dst;
	u64 *handle_array;
	int index = 0;
	int ret = 0;

	tx_pool = &adapter->tx_pool[queue_num];
	txq = netdev_get_tx_queue(netdev, skb_get_queue_mapping(skb));
	handle_array = (u64 *)((u8 *)(adapter->login_rsp_buf) +
				   be32_to_cpu(adapter->login_rsp_buf->
					       off_txsubm_subcrqs));
	if (adapter->migrated) {
		tx_send_failed++;
		tx_dropped++;
		ret = NETDEV_TX_BUSY;
		goto out;
	}

	index = tx_pool->free_map[tx_pool->consumer_index];
	offset = index * adapter->req_mtu;
	dst = tx_pool->long_term_buff.buff + offset;
	memset(dst, 0, adapter->req_mtu);
	skb_copy_from_linear_data(skb, dst, skb->len);
	data_dma_addr = tx_pool->long_term_buff.addr + offset;

	tx_pool->consumer_index =
	    (tx_pool->consumer_index + 1) %
		adapter->max_tx_entries_per_subcrq;

	tx_buff = &tx_pool->tx_buff[index];
	tx_buff->skb = skb;
	tx_buff->data_dma[0] = data_dma_addr;
	tx_buff->data_len[0] = skb->len;
	tx_buff->index = index;
	tx_buff->pool_index = queue_num;
	tx_buff->last_frag = true;
	tx_buff->used_bounce = used_bounce;

	memset(&tx_crq, 0, sizeof(tx_crq));
	tx_crq.v1.first = IBMVNIC_CRQ_CMD;
	tx_crq.v1.type = IBMVNIC_TX_DESC;
	tx_crq.v1.n_crq_elem = 1;
	tx_crq.v1.n_sge = 1;
	tx_crq.v1.flags1 = IBMVNIC_TX_COMP_NEEDED;
	tx_crq.v1.correlator = cpu_to_be32(index);
	tx_crq.v1.dma_reg = cpu_to_be16(tx_pool->long_term_buff.map_id);
	tx_crq.v1.sge_len = cpu_to_be32(skb->len);
	tx_crq.v1.ioba = cpu_to_be64(data_dma_addr);

	if (adapter->vlan_header_insertion) {
		tx_crq.v1.flags2 |= IBMVNIC_TX_VLAN_INSERT;
		tx_crq.v1.vlan_id = cpu_to_be16(skb->vlan_tci);
	}

	if (skb->protocol == htons(ETH_P_IP)) {
		if (ip_hdr(skb)->version == 4)
			tx_crq.v1.flags1 |= IBMVNIC_TX_PROT_IPV4;
		else if (ip_hdr(skb)->version == 6)
			tx_crq.v1.flags1 |= IBMVNIC_TX_PROT_IPV6;

		if (ip_hdr(skb)->protocol == IPPROTO_TCP)
			tx_crq.v1.flags1 |= IBMVNIC_TX_PROT_TCP;
		else if (ip_hdr(skb)->protocol != IPPROTO_TCP)
			tx_crq.v1.flags1 |= IBMVNIC_TX_PROT_UDP;
	}

	if (skb->ip_summed == CHECKSUM_PARTIAL) {
		tx_crq.v1.flags1 |= IBMVNIC_TX_CHKSUM_OFFLOAD;
		hdrs += 2;
	}
	/* determine if l2/3/4 headers are sent to firmware */
	if ((*hdrs >> 7) & 1 &&
	    (skb->protocol == htons(ETH_P_IP) ||
	     skb->protocol == htons(ETH_P_IPV6))) {
		build_hdr_descs_arr(tx_buff, &num_entries, *hdrs);
		tx_crq.v1.n_crq_elem = num_entries;
		tx_buff->indir_arr[0] = tx_crq;
		tx_buff->indir_dma = dma_map_single(dev, tx_buff->indir_arr,
						    sizeof(tx_buff->indir_arr),
						    DMA_TO_DEVICE);
		if (dma_mapping_error(dev, tx_buff->indir_dma)) {
			if (!firmware_has_feature(FW_FEATURE_CMO))
				dev_err(dev, "tx: unable to map descriptor array\n");
			tx_map_failed++;
			tx_dropped++;
			ret = NETDEV_TX_BUSY;
			goto out;
		}
		lpar_rc = send_subcrq_indirect(adapter, handle_array[queue_num],
					       (u64)tx_buff->indir_dma,
					       (u64)num_entries);
	} else {
		lpar_rc = send_subcrq(adapter, handle_array[queue_num],
				      &tx_crq);
	}
	if (lpar_rc != H_SUCCESS) {
		dev_err(dev, "tx failed with code %ld\n", lpar_rc);

		if (tx_pool->consumer_index == 0)
			tx_pool->consumer_index =
				adapter->max_tx_entries_per_subcrq - 1;
		else
			tx_pool->consumer_index--;

		tx_send_failed++;
		tx_dropped++;
		ret = NETDEV_TX_BUSY;
		goto out;
	}
	tx_packets++;
	tx_bytes += skb->len;
	txq->trans_start = jiffies;
	ret = NETDEV_TX_OK;

out:
	netdev->stats.tx_dropped += tx_dropped;
	netdev->stats.tx_bytes += tx_bytes;
	netdev->stats.tx_packets += tx_packets;
	adapter->tx_send_failed += tx_send_failed;
	adapter->tx_map_failed += tx_map_failed;

	return ret;
}

static void ibmvnic_set_multi(struct net_device *netdev)
{
	struct ibmvnic_adapter *adapter = netdev_priv(netdev);
	struct netdev_hw_addr *ha;
	union ibmvnic_crq crq;

	memset(&crq, 0, sizeof(crq));
	crq.request_capability.first = IBMVNIC_CRQ_CMD;
	crq.request_capability.cmd = REQUEST_CAPABILITY;

	if (netdev->flags & IFF_PROMISC) {
		if (!adapter->promisc_supported)
			return;
	} else {
		if (netdev->flags & IFF_ALLMULTI) {
			/* Accept all multicast */
			memset(&crq, 0, sizeof(crq));
			crq.multicast_ctrl.first = IBMVNIC_CRQ_CMD;
			crq.multicast_ctrl.cmd = MULTICAST_CTRL;
			crq.multicast_ctrl.flags = IBMVNIC_ENABLE_ALL;
			ibmvnic_send_crq(adapter, &crq);
		} else if (netdev_mc_empty(netdev)) {
			/* Reject all multicast */
			memset(&crq, 0, sizeof(crq));
			crq.multicast_ctrl.first = IBMVNIC_CRQ_CMD;
			crq.multicast_ctrl.cmd = MULTICAST_CTRL;
			crq.multicast_ctrl.flags = IBMVNIC_DISABLE_ALL;
			ibmvnic_send_crq(adapter, &crq);
		} else {
			/* Accept one or more multicast(s) */
			netdev_for_each_mc_addr(ha, netdev) {
				memset(&crq, 0, sizeof(crq));
				crq.multicast_ctrl.first = IBMVNIC_CRQ_CMD;
				crq.multicast_ctrl.cmd = MULTICAST_CTRL;
				crq.multicast_ctrl.flags = IBMVNIC_ENABLE_MC;
				ether_addr_copy(&crq.multicast_ctrl.mac_addr[0],
						ha->addr);
				ibmvnic_send_crq(adapter, &crq);
			}
		}
	}
}

static int ibmvnic_set_mac(struct net_device *netdev, void *p)
{
	struct ibmvnic_adapter *adapter = netdev_priv(netdev);
	struct sockaddr *addr = p;
	union ibmvnic_crq crq;

	if (!is_valid_ether_addr(addr->sa_data))
		return -EADDRNOTAVAIL;

	memset(&crq, 0, sizeof(crq));
	crq.change_mac_addr.first = IBMVNIC_CRQ_CMD;
	crq.change_mac_addr.cmd = CHANGE_MAC_ADDR;
	ether_addr_copy(&crq.change_mac_addr.mac_addr[0], addr->sa_data);
	ibmvnic_send_crq(adapter, &crq);
	/* netdev->dev_addr is changed in handle_change_mac_rsp function */
	return 0;
}

static int ibmvnic_change_mtu(struct net_device *netdev, int new_mtu)
{
	struct ibmvnic_adapter *adapter = netdev_priv(netdev);

	if (new_mtu > adapter->req_mtu || new_mtu < adapter->min_mtu)
		return -EINVAL;

	netdev->mtu = new_mtu;
	return 0;
}

static void ibmvnic_tx_timeout(struct net_device *dev)
{
	struct ibmvnic_adapter *adapter = netdev_priv(dev);
	int rc;

	/* Adapter timed out, resetting it */
	release_sub_crqs(adapter);
	rc = ibmvnic_reset_crq(adapter);
	if (rc)
		dev_err(&adapter->vdev->dev, "Adapter timeout, reset failed\n");
	else
		ibmvnic_send_crq_init(adapter);
}

static void remove_buff_from_pool(struct ibmvnic_adapter *adapter,
				  struct ibmvnic_rx_buff *rx_buff)
{
	struct ibmvnic_rx_pool *pool = &adapter->rx_pool[rx_buff->pool_index];

	rx_buff->skb = NULL;

	pool->free_map[pool->next_alloc] = (int)(rx_buff - pool->rx_buff);
	pool->next_alloc = (pool->next_alloc + 1) % pool->size;

	atomic_dec(&pool->available);
}

static int ibmvnic_poll(struct napi_struct *napi, int budget)
{
	struct net_device *netdev = napi->dev;
	struct ibmvnic_adapter *adapter = netdev_priv(netdev);
	int scrq_num = (int)(napi - adapter->napi);
	int frames_processed = 0;
restart_poll:
	while (frames_processed < budget) {
		struct sk_buff *skb;
		struct ibmvnic_rx_buff *rx_buff;
		union sub_crq *next;
		u32 length;
		u16 offset;
		u8 flags = 0;

		if (!pending_scrq(adapter, adapter->rx_scrq[scrq_num]))
			break;
		next = ibmvnic_next_scrq(adapter, adapter->rx_scrq[scrq_num]);
		rx_buff =
		    (struct ibmvnic_rx_buff *)be64_to_cpu(next->
							  rx_comp.correlator);
		/* do error checking */
		if (next->rx_comp.rc) {
			netdev_err(netdev, "rx error %x\n", next->rx_comp.rc);
			/* free the entry */
			next->rx_comp.first = 0;
			remove_buff_from_pool(adapter, rx_buff);
			break;
		}

		length = be32_to_cpu(next->rx_comp.len);
		offset = be16_to_cpu(next->rx_comp.off_frame_data);
		flags = next->rx_comp.flags;
		skb = rx_buff->skb;
		skb_copy_to_linear_data(skb, rx_buff->data + offset,
					length);
		skb->vlan_tci = be16_to_cpu(next->rx_comp.vlan_tci);
		/* free the entry */
		next->rx_comp.first = 0;
		remove_buff_from_pool(adapter, rx_buff);

		skb_put(skb, length);
		skb->protocol = eth_type_trans(skb, netdev);

		if (flags & IBMVNIC_IP_CHKSUM_GOOD &&
		    flags & IBMVNIC_TCP_UDP_CHKSUM_GOOD) {
			skb->ip_summed = CHECKSUM_UNNECESSARY;
		}

		length = skb->len;
		napi_gro_receive(napi, skb); /* send it up */
		netdev->stats.rx_packets++;
		netdev->stats.rx_bytes += length;
		frames_processed++;
	}
	replenish_rx_pool(adapter, &adapter->rx_pool[scrq_num]);

	if (frames_processed < budget) {
		enable_scrq_irq(adapter, adapter->rx_scrq[scrq_num]);
		napi_complete(napi);
		if (pending_scrq(adapter, adapter->rx_scrq[scrq_num]) &&
		    napi_reschedule(napi)) {
			disable_scrq_irq(adapter, adapter->rx_scrq[scrq_num]);
			goto restart_poll;
		}
	}
	return frames_processed;
}

#ifdef CONFIG_NET_POLL_CONTROLLER
static void ibmvnic_netpoll_controller(struct net_device *dev)
{
	struct ibmvnic_adapter *adapter = netdev_priv(dev);
	int i;

	replenish_pools(netdev_priv(dev));
	for (i = 0; i < adapter->req_rx_queues; i++)
		ibmvnic_interrupt_rx(adapter->rx_scrq[i]->irq,
				     adapter->rx_scrq[i]);
}
#endif

static const struct net_device_ops ibmvnic_netdev_ops = {
	.ndo_open		= ibmvnic_open,
	.ndo_stop		= ibmvnic_close,
	.ndo_start_xmit		= ibmvnic_xmit,
	.ndo_set_rx_mode	= ibmvnic_set_multi,
	.ndo_set_mac_address	= ibmvnic_set_mac,
	.ndo_validate_addr	= eth_validate_addr,
	.ndo_change_mtu		= ibmvnic_change_mtu,
	.ndo_tx_timeout		= ibmvnic_tx_timeout,
#ifdef CONFIG_NET_POLL_CONTROLLER
	.ndo_poll_controller	= ibmvnic_netpoll_controller,
#endif
};

/* ethtool functions */

static int ibmvnic_get_settings(struct net_device *netdev,
				struct ethtool_cmd *cmd)
{
	cmd->supported = (SUPPORTED_1000baseT_Full | SUPPORTED_Autoneg |
			  SUPPORTED_FIBRE);
	cmd->advertising = (ADVERTISED_1000baseT_Full | ADVERTISED_Autoneg |
			    ADVERTISED_FIBRE);
	ethtool_cmd_speed_set(cmd, SPEED_1000);
	cmd->duplex = DUPLEX_FULL;
	cmd->port = PORT_FIBRE;
	cmd->phy_address = 0;
	cmd->transceiver = XCVR_INTERNAL;
	cmd->autoneg = AUTONEG_ENABLE;
	cmd->maxtxpkt = 0;
	cmd->maxrxpkt = 1;
	return 0;
}

static void ibmvnic_get_drvinfo(struct net_device *dev,
				struct ethtool_drvinfo *info)
{
	strlcpy(info->driver, ibmvnic_driver_name, sizeof(info->driver));
	strlcpy(info->version, IBMVNIC_DRIVER_VERSION, sizeof(info->version));
}

static u32 ibmvnic_get_msglevel(struct net_device *netdev)
{
	struct ibmvnic_adapter *adapter = netdev_priv(netdev);

	return adapter->msg_enable;
}

static void ibmvnic_set_msglevel(struct net_device *netdev, u32 data)
{
	struct ibmvnic_adapter *adapter = netdev_priv(netdev);

	adapter->msg_enable = data;
}

static u32 ibmvnic_get_link(struct net_device *netdev)
{
	struct ibmvnic_adapter *adapter = netdev_priv(netdev);

	/* Don't need to send a query because we request a logical link up at
	 * init and then we wait for link state indications
	 */
	return adapter->logical_link_state;
}

static void ibmvnic_get_ringparam(struct net_device *netdev,
				  struct ethtool_ringparam *ring)
{
	ring->rx_max_pending = 0;
	ring->tx_max_pending = 0;
	ring->rx_mini_max_pending = 0;
	ring->rx_jumbo_max_pending = 0;
	ring->rx_pending = 0;
	ring->tx_pending = 0;
	ring->rx_mini_pending = 0;
	ring->rx_jumbo_pending = 0;
}

static void ibmvnic_get_strings(struct net_device *dev, u32 stringset, u8 *data)
{
	int i;

	if (stringset != ETH_SS_STATS)
		return;

	for (i = 0; i < ARRAY_SIZE(ibmvnic_stats); i++, data += ETH_GSTRING_LEN)
		memcpy(data, ibmvnic_stats[i].name, ETH_GSTRING_LEN);
}

static int ibmvnic_get_sset_count(struct net_device *dev, int sset)
{
	switch (sset) {
	case ETH_SS_STATS:
		return ARRAY_SIZE(ibmvnic_stats);
	default:
		return -EOPNOTSUPP;
	}
}

static void ibmvnic_get_ethtool_stats(struct net_device *dev,
				      struct ethtool_stats *stats, u64 *data)
{
	struct ibmvnic_adapter *adapter = netdev_priv(dev);
	union ibmvnic_crq crq;
	int i;

	memset(&crq, 0, sizeof(crq));
	crq.request_statistics.first = IBMVNIC_CRQ_CMD;
	crq.request_statistics.cmd = REQUEST_STATISTICS;
	crq.request_statistics.ioba = cpu_to_be32(adapter->stats_token);
	crq.request_statistics.len =
	    cpu_to_be32(sizeof(struct ibmvnic_statistics));
	ibmvnic_send_crq(adapter, &crq);

	/* Wait for data to be written */
	init_completion(&adapter->stats_done);
	wait_for_completion(&adapter->stats_done);

	for (i = 0; i < ARRAY_SIZE(ibmvnic_stats); i++)
		data[i] = IBMVNIC_GET_STAT(adapter, ibmvnic_stats[i].offset);
}

static const struct ethtool_ops ibmvnic_ethtool_ops = {
	.get_settings		= ibmvnic_get_settings,
	.get_drvinfo		= ibmvnic_get_drvinfo,
	.get_msglevel		= ibmvnic_get_msglevel,
	.set_msglevel		= ibmvnic_set_msglevel,
	.get_link		= ibmvnic_get_link,
	.get_ringparam		= ibmvnic_get_ringparam,
	.get_strings            = ibmvnic_get_strings,
	.get_sset_count         = ibmvnic_get_sset_count,
	.get_ethtool_stats	= ibmvnic_get_ethtool_stats,
};

/* Routines for managing CRQs/sCRQs  */

static void release_sub_crq_queue(struct ibmvnic_adapter *adapter,
				  struct ibmvnic_sub_crq_queue *scrq)
{
	struct device *dev = &adapter->vdev->dev;
	long rc;

	netdev_dbg(adapter->netdev, "Releasing sub-CRQ\n");

	/* Close the sub-crqs */
	do {
		rc = plpar_hcall_norets(H_FREE_SUB_CRQ,
					adapter->vdev->unit_address,
					scrq->crq_num);
	} while (rc == H_BUSY || H_IS_LONG_BUSY(rc));

	dma_unmap_single(dev, scrq->msg_token, 4 * PAGE_SIZE,
			 DMA_BIDIRECTIONAL);
	free_pages((unsigned long)scrq->msgs, 2);
	kfree(scrq);
}

static struct ibmvnic_sub_crq_queue *init_sub_crq_queue(struct ibmvnic_adapter
							*adapter)
{
	struct device *dev = &adapter->vdev->dev;
	struct ibmvnic_sub_crq_queue *scrq;
	int rc;

	scrq = kmalloc(sizeof(*scrq), GFP_ATOMIC);
	if (!scrq)
		return NULL;

	scrq->msgs = (union sub_crq *)__get_free_pages(GFP_ATOMIC, 2);
	memset(scrq->msgs, 0, 4 * PAGE_SIZE);
	if (!scrq->msgs) {
		dev_warn(dev, "Couldn't allocate crq queue messages page\n");
		goto zero_page_failed;
	}

	scrq->msg_token = dma_map_single(dev, scrq->msgs, 4 * PAGE_SIZE,
					 DMA_BIDIRECTIONAL);
	if (dma_mapping_error(dev, scrq->msg_token)) {
		dev_warn(dev, "Couldn't map crq queue messages page\n");
		goto map_failed;
	}

	rc = h_reg_sub_crq(adapter->vdev->unit_address, scrq->msg_token,
			   4 * PAGE_SIZE, &scrq->crq_num, &scrq->hw_irq);

	if (rc == H_RESOURCE)
		rc = ibmvnic_reset_crq(adapter);

	if (rc == H_CLOSED) {
		dev_warn(dev, "Partner adapter not ready, waiting.\n");
	} else if (rc) {
		dev_warn(dev, "Error %d registering sub-crq\n", rc);
		goto reg_failed;
	}

	scrq->adapter = adapter;
	scrq->size = 4 * PAGE_SIZE / sizeof(*scrq->msgs);
	scrq->cur = 0;
	scrq->rx_skb_top = NULL;
	spin_lock_init(&scrq->lock);

	netdev_dbg(adapter->netdev,
		   "sub-crq initialized, num %lx, hw_irq=%lx, irq=%x\n",
		   scrq->crq_num, scrq->hw_irq, scrq->irq);

	return scrq;

reg_failed:
	dma_unmap_single(dev, scrq->msg_token, 4 * PAGE_SIZE,
			 DMA_BIDIRECTIONAL);
map_failed:
	free_pages((unsigned long)scrq->msgs, 2);
zero_page_failed:
	kfree(scrq);

	return NULL;
}

static void release_sub_crqs(struct ibmvnic_adapter *adapter)
{
	int i;

	if (adapter->tx_scrq) {
		for (i = 0; i < adapter->req_tx_queues; i++)
			if (adapter->tx_scrq[i]) {
				free_irq(adapter->tx_scrq[i]->irq,
					 adapter->tx_scrq[i]);
				irq_dispose_mapping(adapter->tx_scrq[i]->irq);
				release_sub_crq_queue(adapter,
						      adapter->tx_scrq[i]);
			}
		adapter->tx_scrq = NULL;
	}

	if (adapter->rx_scrq) {
		for (i = 0; i < adapter->req_rx_queues; i++)
			if (adapter->rx_scrq[i]) {
				free_irq(adapter->rx_scrq[i]->irq,
					 adapter->rx_scrq[i]);
				irq_dispose_mapping(adapter->rx_scrq[i]->irq);
				release_sub_crq_queue(adapter,
						      adapter->rx_scrq[i]);
			}
		adapter->rx_scrq = NULL;
	}

	adapter->requested_caps = 0;
}

static void release_sub_crqs_no_irqs(struct ibmvnic_adapter *adapter)
{
	int i;

	if (adapter->tx_scrq) {
		for (i = 0; i < adapter->req_tx_queues; i++)
			if (adapter->tx_scrq[i])
				release_sub_crq_queue(adapter,
						      adapter->tx_scrq[i]);
		adapter->tx_scrq = NULL;
	}

	if (adapter->rx_scrq) {
		for (i = 0; i < adapter->req_rx_queues; i++)
			if (adapter->rx_scrq[i])
				release_sub_crq_queue(adapter,
						      adapter->rx_scrq[i]);
		adapter->rx_scrq = NULL;
	}

	adapter->requested_caps = 0;
}

static int disable_scrq_irq(struct ibmvnic_adapter *adapter,
			    struct ibmvnic_sub_crq_queue *scrq)
{
	struct device *dev = &adapter->vdev->dev;
	unsigned long rc;

	rc = plpar_hcall_norets(H_VIOCTL, adapter->vdev->unit_address,
				H_DISABLE_VIO_INTERRUPT, scrq->hw_irq, 0, 0);
	if (rc)
		dev_err(dev, "Couldn't disable scrq irq 0x%lx. rc=%ld\n",
			scrq->hw_irq, rc);
	return rc;
}

static int enable_scrq_irq(struct ibmvnic_adapter *adapter,
			   struct ibmvnic_sub_crq_queue *scrq)
{
	struct device *dev = &adapter->vdev->dev;
	unsigned long rc;

	if (scrq->hw_irq > 0x100000000ULL) {
		dev_err(dev, "bad hw_irq = %lx\n", scrq->hw_irq);
		return 1;
	}

	rc = plpar_hcall_norets(H_VIOCTL, adapter->vdev->unit_address,
				H_ENABLE_VIO_INTERRUPT, scrq->hw_irq, 0, 0);
	if (rc)
		dev_err(dev, "Couldn't enable scrq irq 0x%lx. rc=%ld\n",
			scrq->hw_irq, rc);
	return rc;
}

static int ibmvnic_complete_tx(struct ibmvnic_adapter *adapter,
			       struct ibmvnic_sub_crq_queue *scrq)
{
	struct device *dev = &adapter->vdev->dev;
	struct ibmvnic_tx_buff *txbuff;
	union sub_crq *next;
	int index;
	int i, j;
	u8 first;

restart_loop:
	while (pending_scrq(adapter, scrq)) {
		unsigned int pool = scrq->pool_index;

		next = ibmvnic_next_scrq(adapter, scrq);
		for (i = 0; i < next->tx_comp.num_comps; i++) {
			if (next->tx_comp.rcs[i]) {
				dev_err(dev, "tx error %x\n",
					next->tx_comp.rcs[i]);
				continue;
			}
			index = be32_to_cpu(next->tx_comp.correlators[i]);
			txbuff = &adapter->tx_pool[pool].tx_buff[index];

			for (j = 0; j < IBMVNIC_MAX_FRAGS_PER_CRQ; j++) {
				if (!txbuff->data_dma[j])
					continue;

				txbuff->data_dma[j] = 0;
				txbuff->used_bounce = false;
			}
			/* if sub_crq was sent indirectly */
			first = txbuff->indir_arr[0].generic.first;
			if (first == IBMVNIC_CRQ_CMD) {
				dma_unmap_single(dev, txbuff->indir_dma,
						 sizeof(txbuff->indir_arr),
						 DMA_TO_DEVICE);
			}

			if (txbuff->last_frag)
				dev_kfree_skb_any(txbuff->skb);

			adapter->tx_pool[pool].free_map[adapter->tx_pool[pool].
						     producer_index] = index;
			adapter->tx_pool[pool].producer_index =
			    (adapter->tx_pool[pool].producer_index + 1) %
			    adapter->max_tx_entries_per_subcrq;
		}
		/* remove tx_comp scrq*/
		next->tx_comp.first = 0;
	}

	enable_scrq_irq(adapter, scrq);

	if (pending_scrq(adapter, scrq)) {
		disable_scrq_irq(adapter, scrq);
		goto restart_loop;
	}

	return 0;
}

static irqreturn_t ibmvnic_interrupt_tx(int irq, void *instance)
{
	struct ibmvnic_sub_crq_queue *scrq = instance;
	struct ibmvnic_adapter *adapter = scrq->adapter;

	disable_scrq_irq(adapter, scrq);
	ibmvnic_complete_tx(adapter, scrq);

	return IRQ_HANDLED;
}

static irqreturn_t ibmvnic_interrupt_rx(int irq, void *instance)
{
	struct ibmvnic_sub_crq_queue *scrq = instance;
	struct ibmvnic_adapter *adapter = scrq->adapter;

	if (napi_schedule_prep(&adapter->napi[scrq->scrq_num])) {
		disable_scrq_irq(adapter, scrq);
		__napi_schedule(&adapter->napi[scrq->scrq_num]);
	}

	return IRQ_HANDLED;
}

static int init_sub_crq_irqs(struct ibmvnic_adapter *adapter)
{
	struct device *dev = &adapter->vdev->dev;
	struct ibmvnic_sub_crq_queue *scrq;
	int i = 0, j = 0;
	int rc = 0;

	for (i = 0; i < adapter->req_tx_queues; i++) {
		scrq = adapter->tx_scrq[i];
		scrq->irq = irq_create_mapping(NULL, scrq->hw_irq);

		if (!scrq->irq) {
			rc = -EINVAL;
			dev_err(dev, "Error mapping irq\n");
			goto req_tx_irq_failed;
		}

		rc = request_irq(scrq->irq, ibmvnic_interrupt_tx,
				 0, "ibmvnic_tx", scrq);

		if (rc) {
			dev_err(dev, "Couldn't register tx irq 0x%x. rc=%d\n",
				scrq->irq, rc);
			irq_dispose_mapping(scrq->irq);
			goto req_rx_irq_failed;
		}
	}

	for (i = 0; i < adapter->req_rx_queues; i++) {
		scrq = adapter->rx_scrq[i];
		scrq->irq = irq_create_mapping(NULL, scrq->hw_irq);
		if (!scrq->irq) {
			rc = -EINVAL;
			dev_err(dev, "Error mapping irq\n");
			goto req_rx_irq_failed;
		}
		rc = request_irq(scrq->irq, ibmvnic_interrupt_rx,
				 0, "ibmvnic_rx", scrq);
		if (rc) {
			dev_err(dev, "Couldn't register rx irq 0x%x. rc=%d\n",
				scrq->irq, rc);
			irq_dispose_mapping(scrq->irq);
			goto req_rx_irq_failed;
		}
	}
	return rc;

req_rx_irq_failed:
	for (j = 0; j < i; j++) {
		free_irq(adapter->rx_scrq[j]->irq, adapter->rx_scrq[j]);
		irq_dispose_mapping(adapter->rx_scrq[j]->irq);
	}
	i = adapter->req_tx_queues;
req_tx_irq_failed:
	for (j = 0; j < i; j++) {
		free_irq(adapter->tx_scrq[j]->irq, adapter->tx_scrq[j]);
		irq_dispose_mapping(adapter->rx_scrq[j]->irq);
	}
	release_sub_crqs_no_irqs(adapter);
	return rc;
}

static void init_sub_crqs(struct ibmvnic_adapter *adapter, int retry)
{
	struct device *dev = &adapter->vdev->dev;
	struct ibmvnic_sub_crq_queue **allqueues;
	int registered_queues = 0;
	union ibmvnic_crq crq;
	int total_queues;
	int more = 0;
	int i;

	if (!retry) {
		/* Sub-CRQ entries are 32 byte long */
		int entries_page = 4 * PAGE_SIZE / (sizeof(u64) * 4);

		if (adapter->min_tx_entries_per_subcrq > entries_page ||
		    adapter->min_rx_add_entries_per_subcrq > entries_page) {
			dev_err(dev, "Fatal, invalid entries per sub-crq\n");
			goto allqueues_failed;
		}

		/* Get the minimum between the queried max and the entries
		 * that fit in our PAGE_SIZE
		 */
		adapter->req_tx_entries_per_subcrq =
		    adapter->max_tx_entries_per_subcrq > entries_page ?
		    entries_page : adapter->max_tx_entries_per_subcrq;
		adapter->req_rx_add_entries_per_subcrq =
		    adapter->max_rx_add_entries_per_subcrq > entries_page ?
		    entries_page : adapter->max_rx_add_entries_per_subcrq;

		/* Choosing the maximum number of queues supported by firmware*/
		adapter->req_tx_queues = adapter->max_tx_queues;
		adapter->req_rx_queues = adapter->max_rx_queues;
		adapter->req_rx_add_queues = adapter->max_rx_add_queues;

		adapter->req_mtu = adapter->max_mtu;
	}

	total_queues = adapter->req_tx_queues + adapter->req_rx_queues;

	allqueues = kcalloc(total_queues, sizeof(*allqueues), GFP_ATOMIC);
	if (!allqueues)
		goto allqueues_failed;

	for (i = 0; i < total_queues; i++) {
		allqueues[i] = init_sub_crq_queue(adapter);
		if (!allqueues[i]) {
			dev_warn(dev, "Couldn't allocate all sub-crqs\n");
			break;
		}
		registered_queues++;
	}

	/* Make sure we were able to register the minimum number of queues */
	if (registered_queues <
	    adapter->min_tx_queues + adapter->min_rx_queues) {
		dev_err(dev, "Fatal: Couldn't init  min number of sub-crqs\n");
		goto tx_failed;
	}

	/* Distribute the failed allocated queues*/
	for (i = 0; i < total_queues - registered_queues + more ; i++) {
		netdev_dbg(adapter->netdev, "Reducing number of queues\n");
		switch (i % 3) {
		case 0:
			if (adapter->req_rx_queues > adapter->min_rx_queues)
				adapter->req_rx_queues--;
			else
				more++;
			break;
		case 1:
			if (adapter->req_tx_queues > adapter->min_tx_queues)
				adapter->req_tx_queues--;
			else
				more++;
			break;
		}
	}

	adapter->tx_scrq = kcalloc(adapter->req_tx_queues,
				   sizeof(*adapter->tx_scrq), GFP_ATOMIC);
	if (!adapter->tx_scrq)
		goto tx_failed;

	for (i = 0; i < adapter->req_tx_queues; i++) {
		adapter->tx_scrq[i] = allqueues[i];
		adapter->tx_scrq[i]->pool_index = i;
	}

	adapter->rx_scrq = kcalloc(adapter->req_rx_queues,
				   sizeof(*adapter->rx_scrq), GFP_ATOMIC);
	if (!adapter->rx_scrq)
		goto rx_failed;

	for (i = 0; i < adapter->req_rx_queues; i++) {
		adapter->rx_scrq[i] = allqueues[i + adapter->req_tx_queues];
		adapter->rx_scrq[i]->scrq_num = i;
	}

	memset(&crq, 0, sizeof(crq));
	crq.request_capability.first = IBMVNIC_CRQ_CMD;
	crq.request_capability.cmd = REQUEST_CAPABILITY;

	crq.request_capability.capability = cpu_to_be16(REQ_TX_QUEUES);
	crq.request_capability.number = cpu_to_be64(adapter->req_tx_queues);
	ibmvnic_send_crq(adapter, &crq);

	crq.request_capability.capability = cpu_to_be16(REQ_RX_QUEUES);
	crq.request_capability.number = cpu_to_be64(adapter->req_rx_queues);
	ibmvnic_send_crq(adapter, &crq);

	crq.request_capability.capability = cpu_to_be16(REQ_RX_ADD_QUEUES);
	crq.request_capability.number = cpu_to_be64(adapter->req_rx_add_queues);
	ibmvnic_send_crq(adapter, &crq);

	crq.request_capability.capability =
	    cpu_to_be16(REQ_TX_ENTRIES_PER_SUBCRQ);
	crq.request_capability.number =
	    cpu_to_be64(adapter->req_tx_entries_per_subcrq);
	ibmvnic_send_crq(adapter, &crq);

	crq.request_capability.capability =
	    cpu_to_be16(REQ_RX_ADD_ENTRIES_PER_SUBCRQ);
	crq.request_capability.number =
	    cpu_to_be64(adapter->req_rx_add_entries_per_subcrq);
	ibmvnic_send_crq(adapter, &crq);

	crq.request_capability.capability = cpu_to_be16(REQ_MTU);
	crq.request_capability.number = cpu_to_be64(adapter->req_mtu);
	ibmvnic_send_crq(adapter, &crq);

	if (adapter->netdev->flags & IFF_PROMISC) {
		if (adapter->promisc_supported) {
			crq.request_capability.capability =
			    cpu_to_be16(PROMISC_REQUESTED);
			crq.request_capability.number = cpu_to_be64(1);
			ibmvnic_send_crq(adapter, &crq);
		}
	} else {
		crq.request_capability.capability =
		    cpu_to_be16(PROMISC_REQUESTED);
		crq.request_capability.number = cpu_to_be64(0);
		ibmvnic_send_crq(adapter, &crq);
	}

	kfree(allqueues);

	return;

rx_failed:
	kfree(adapter->tx_scrq);
	adapter->tx_scrq = NULL;
tx_failed:
	for (i = 0; i < registered_queues; i++)
		release_sub_crq_queue(adapter, allqueues[i]);
	kfree(allqueues);
allqueues_failed:
	ibmvnic_remove(adapter->vdev);
}

static int pending_scrq(struct ibmvnic_adapter *adapter,
			struct ibmvnic_sub_crq_queue *scrq)
{
	union sub_crq *entry = &scrq->msgs[scrq->cur];

	if (entry->generic.first & IBMVNIC_CRQ_CMD_RSP || adapter->closing)
		return 1;
	else
		return 0;
}

static union sub_crq *ibmvnic_next_scrq(struct ibmvnic_adapter *adapter,
					struct ibmvnic_sub_crq_queue *scrq)
{
	union sub_crq *entry;
	unsigned long flags;

	spin_lock_irqsave(&scrq->lock, flags);
	entry = &scrq->msgs[scrq->cur];
	if (entry->generic.first & IBMVNIC_CRQ_CMD_RSP) {
		if (++scrq->cur == scrq->size)
			scrq->cur = 0;
	} else {
		entry = NULL;
	}
	spin_unlock_irqrestore(&scrq->lock, flags);

	return entry;
}

static union ibmvnic_crq *ibmvnic_next_crq(struct ibmvnic_adapter *adapter)
{
	struct ibmvnic_crq_queue *queue = &adapter->crq;
	union ibmvnic_crq *crq;

	crq = &queue->msgs[queue->cur];
	if (crq->generic.first & IBMVNIC_CRQ_CMD_RSP) {
		if (++queue->cur == queue->size)
			queue->cur = 0;
	} else {
		crq = NULL;
	}

	return crq;
}

static int send_subcrq(struct ibmvnic_adapter *adapter, u64 remote_handle,
		       union sub_crq *sub_crq)
{
	unsigned int ua = adapter->vdev->unit_address;
	struct device *dev = &adapter->vdev->dev;
	u64 *u64_crq = (u64 *)sub_crq;
	int rc;

	netdev_dbg(adapter->netdev,
		   "Sending sCRQ %016lx: %016lx %016lx %016lx %016lx\n",
		   (unsigned long int)cpu_to_be64(remote_handle),
		   (unsigned long int)cpu_to_be64(u64_crq[0]),
		   (unsigned long int)cpu_to_be64(u64_crq[1]),
		   (unsigned long int)cpu_to_be64(u64_crq[2]),
		   (unsigned long int)cpu_to_be64(u64_crq[3]));

	/* Make sure the hypervisor sees the complete request */
	mb();

	rc = plpar_hcall_norets(H_SEND_SUB_CRQ, ua,
				cpu_to_be64(remote_handle),
				cpu_to_be64(u64_crq[0]),
				cpu_to_be64(u64_crq[1]),
				cpu_to_be64(u64_crq[2]),
				cpu_to_be64(u64_crq[3]));

	if (rc) {
		if (rc == H_CLOSED)
			dev_warn(dev, "CRQ Queue closed\n");
		dev_err(dev, "Send error (rc=%d)\n", rc);
	}

	return rc;
}

static int send_subcrq_indirect(struct ibmvnic_adapter *adapter,
				u64 remote_handle, u64 ioba, u64 num_entries)
{
	unsigned int ua = adapter->vdev->unit_address;
	struct device *dev = &adapter->vdev->dev;
	int rc;

	/* Make sure the hypervisor sees the complete request */
	mb();
	rc = plpar_hcall_norets(H_SEND_SUB_CRQ_INDIRECT, ua,
				cpu_to_be64(remote_handle),
				ioba, num_entries);

	if (rc) {
		if (rc == H_CLOSED)
			dev_warn(dev, "CRQ Queue closed\n");
		dev_err(dev, "Send (indirect) error (rc=%d)\n", rc);
	}

	return rc;
}

static int ibmvnic_send_crq(struct ibmvnic_adapter *adapter,
			    union ibmvnic_crq *crq)
{
	unsigned int ua = adapter->vdev->unit_address;
	struct device *dev = &adapter->vdev->dev;
	u64 *u64_crq = (u64 *)crq;
	int rc;

	netdev_dbg(adapter->netdev, "Sending CRQ: %016lx %016lx\n",
		   (unsigned long int)cpu_to_be64(u64_crq[0]),
		   (unsigned long int)cpu_to_be64(u64_crq[1]));

	/* Make sure the hypervisor sees the complete request */
	mb();

	rc = plpar_hcall_norets(H_SEND_CRQ, ua,
				cpu_to_be64(u64_crq[0]),
				cpu_to_be64(u64_crq[1]));

	if (rc) {
		if (rc == H_CLOSED)
			dev_warn(dev, "CRQ Queue closed\n");
		dev_warn(dev, "Send error (rc=%d)\n", rc);
	}

	return rc;
}

static int ibmvnic_send_crq_init(struct ibmvnic_adapter *adapter)
{
	union ibmvnic_crq crq;

	memset(&crq, 0, sizeof(crq));
	crq.generic.first = IBMVNIC_CRQ_INIT_CMD;
	crq.generic.cmd = IBMVNIC_CRQ_INIT;
	netdev_dbg(adapter->netdev, "Sending CRQ init\n");

	return ibmvnic_send_crq(adapter, &crq);
}

static int ibmvnic_send_crq_init_complete(struct ibmvnic_adapter *adapter)
{
	union ibmvnic_crq crq;

	memset(&crq, 0, sizeof(crq));
	crq.generic.first = IBMVNIC_CRQ_INIT_CMD;
	crq.generic.cmd = IBMVNIC_CRQ_INIT_COMPLETE;
	netdev_dbg(adapter->netdev, "Sending CRQ init complete\n");

	return ibmvnic_send_crq(adapter, &crq);
}

static int send_version_xchg(struct ibmvnic_adapter *adapter)
{
	union ibmvnic_crq crq;

	memset(&crq, 0, sizeof(crq));
	crq.version_exchange.first = IBMVNIC_CRQ_CMD;
	crq.version_exchange.cmd = VERSION_EXCHANGE;
	crq.version_exchange.version = cpu_to_be16(ibmvnic_version);

	return ibmvnic_send_crq(adapter, &crq);
}

static void send_login(struct ibmvnic_adapter *adapter)
{
	struct ibmvnic_login_rsp_buffer *login_rsp_buffer;
	struct ibmvnic_login_buffer *login_buffer;
	struct ibmvnic_inflight_cmd *inflight_cmd;
	struct device *dev = &adapter->vdev->dev;
	dma_addr_t rsp_buffer_token;
	dma_addr_t buffer_token;
	size_t rsp_buffer_size;
	union ibmvnic_crq crq;
	unsigned long flags;
	size_t buffer_size;
	__be64 *tx_list_p;
	__be64 *rx_list_p;
	int i;

	buffer_size =
	    sizeof(struct ibmvnic_login_buffer) +
	    sizeof(u64) * (adapter->req_tx_queues + adapter->req_rx_queues);

	login_buffer = kmalloc(buffer_size, GFP_ATOMIC);
	if (!login_buffer)
		goto buf_alloc_failed;

	buffer_token = dma_map_single(dev, login_buffer, buffer_size,
				      DMA_TO_DEVICE);
	if (dma_mapping_error(dev, buffer_token)) {
		dev_err(dev, "Couldn't map login buffer\n");
		goto buf_map_failed;
	}

	rsp_buffer_size = sizeof(struct ibmvnic_login_rsp_buffer) +
			  sizeof(u64) * adapter->req_tx_queues +
			  sizeof(u64) * adapter->req_rx_queues +
			  sizeof(u64) * adapter->req_rx_queues +
			  sizeof(u8) * IBMVNIC_TX_DESC_VERSIONS;

	login_rsp_buffer = kmalloc(rsp_buffer_size, GFP_ATOMIC);
	if (!login_rsp_buffer)
		goto buf_rsp_alloc_failed;

	rsp_buffer_token = dma_map_single(dev, login_rsp_buffer,
					  rsp_buffer_size, DMA_FROM_DEVICE);
	if (dma_mapping_error(dev, rsp_buffer_token)) {
		dev_err(dev, "Couldn't map login rsp buffer\n");
		goto buf_rsp_map_failed;
	}
	inflight_cmd = kmalloc(sizeof(*inflight_cmd), GFP_ATOMIC);
	if (!inflight_cmd) {
		dev_err(dev, "Couldn't allocate inflight_cmd\n");
		goto inflight_alloc_failed;
	}
	adapter->login_buf = login_buffer;
	adapter->login_buf_token = buffer_token;
	adapter->login_buf_sz = buffer_size;
	adapter->login_rsp_buf = login_rsp_buffer;
	adapter->login_rsp_buf_token = rsp_buffer_token;
	adapter->login_rsp_buf_sz = rsp_buffer_size;

	login_buffer->len = cpu_to_be32(buffer_size);
	login_buffer->version = cpu_to_be32(INITIAL_VERSION_LB);
	login_buffer->num_txcomp_subcrqs = cpu_to_be32(adapter->req_tx_queues);
	login_buffer->off_txcomp_subcrqs =
	    cpu_to_be32(sizeof(struct ibmvnic_login_buffer));
	login_buffer->num_rxcomp_subcrqs = cpu_to_be32(adapter->req_rx_queues);
	login_buffer->off_rxcomp_subcrqs =
	    cpu_to_be32(sizeof(struct ibmvnic_login_buffer) +
			sizeof(u64) * adapter->req_tx_queues);
	login_buffer->login_rsp_ioba = cpu_to_be32(rsp_buffer_token);
	login_buffer->login_rsp_len = cpu_to_be32(rsp_buffer_size);

	tx_list_p = (__be64 *)((char *)login_buffer +
				      sizeof(struct ibmvnic_login_buffer));
	rx_list_p = (__be64 *)((char *)login_buffer +
				      sizeof(struct ibmvnic_login_buffer) +
				      sizeof(u64) * adapter->req_tx_queues);

	for (i = 0; i < adapter->req_tx_queues; i++) {
		if (adapter->tx_scrq[i]) {
			tx_list_p[i] = cpu_to_be64(adapter->tx_scrq[i]->
						   crq_num);
		}
	}

	for (i = 0; i < adapter->req_rx_queues; i++) {
		if (adapter->rx_scrq[i]) {
			rx_list_p[i] = cpu_to_be64(adapter->rx_scrq[i]->
						   crq_num);
		}
	}

	netdev_dbg(adapter->netdev, "Login Buffer:\n");
	for (i = 0; i < (adapter->login_buf_sz - 1) / 8 + 1; i++) {
		netdev_dbg(adapter->netdev, "%016lx\n",
			   ((unsigned long int *)(adapter->login_buf))[i]);
	}

	memset(&crq, 0, sizeof(crq));
	crq.login.first = IBMVNIC_CRQ_CMD;
	crq.login.cmd = LOGIN;
	crq.login.ioba = cpu_to_be32(buffer_token);
	crq.login.len = cpu_to_be32(buffer_size);

	memcpy(&inflight_cmd->crq, &crq, sizeof(crq));

	spin_lock_irqsave(&adapter->inflight_lock, flags);
	list_add_tail(&inflight_cmd->list, &adapter->inflight);
	spin_unlock_irqrestore(&adapter->inflight_lock, flags);

	ibmvnic_send_crq(adapter, &crq);

	return;

inflight_alloc_failed:
	dma_unmap_single(dev, rsp_buffer_token, rsp_buffer_size,
			 DMA_FROM_DEVICE);
buf_rsp_map_failed:
	kfree(login_rsp_buffer);
buf_rsp_alloc_failed:
	dma_unmap_single(dev, buffer_token, buffer_size, DMA_TO_DEVICE);
buf_map_failed:
	kfree(login_buffer);
buf_alloc_failed:
	return;
}

static void send_request_map(struct ibmvnic_adapter *adapter, dma_addr_t addr,
			     u32 len, u8 map_id)
{
	union ibmvnic_crq crq;

	memset(&crq, 0, sizeof(crq));
	crq.request_map.first = IBMVNIC_CRQ_CMD;
	crq.request_map.cmd = REQUEST_MAP;
	crq.request_map.map_id = map_id;
	crq.request_map.ioba = cpu_to_be32(addr);
	crq.request_map.len = cpu_to_be32(len);
	ibmvnic_send_crq(adapter, &crq);
}

static void send_request_unmap(struct ibmvnic_adapter *adapter, u8 map_id)
{
	union ibmvnic_crq crq;

	memset(&crq, 0, sizeof(crq));
	crq.request_unmap.first = IBMVNIC_CRQ_CMD;
	crq.request_unmap.cmd = REQUEST_UNMAP;
	crq.request_unmap.map_id = map_id;
	ibmvnic_send_crq(adapter, &crq);
}

static void send_map_query(struct ibmvnic_adapter *adapter)
{
	union ibmvnic_crq crq;

	memset(&crq, 0, sizeof(crq));
	crq.query_map.first = IBMVNIC_CRQ_CMD;
	crq.query_map.cmd = QUERY_MAP;
	ibmvnic_send_crq(adapter, &crq);
}

/* Send a series of CRQs requesting various capabilities of the VNIC server */
static void send_cap_queries(struct ibmvnic_adapter *adapter)
{
	union ibmvnic_crq crq;

	atomic_set(&adapter->running_cap_queries, 0);
	memset(&crq, 0, sizeof(crq));
	crq.query_capability.first = IBMVNIC_CRQ_CMD;
	crq.query_capability.cmd = QUERY_CAPABILITY;

	crq.query_capability.capability = cpu_to_be16(MIN_TX_QUEUES);
	atomic_inc(&adapter->running_cap_queries);
	ibmvnic_send_crq(adapter, &crq);

	crq.query_capability.capability = cpu_to_be16(MIN_RX_QUEUES);
	atomic_inc(&adapter->running_cap_queries);
	ibmvnic_send_crq(adapter, &crq);

	crq.query_capability.capability = cpu_to_be16(MIN_RX_ADD_QUEUES);
	atomic_inc(&adapter->running_cap_queries);
	ibmvnic_send_crq(adapter, &crq);

	crq.query_capability.capability = cpu_to_be16(MAX_TX_QUEUES);
	atomic_inc(&adapter->running_cap_queries);
	ibmvnic_send_crq(adapter, &crq);

	crq.query_capability.capability = cpu_to_be16(MAX_RX_QUEUES);
	atomic_inc(&adapter->running_cap_queries);
	ibmvnic_send_crq(adapter, &crq);

	crq.query_capability.capability = cpu_to_be16(MAX_RX_ADD_QUEUES);
	atomic_inc(&adapter->running_cap_queries);
	ibmvnic_send_crq(adapter, &crq);

	crq.query_capability.capability =
	    cpu_to_be16(MIN_TX_ENTRIES_PER_SUBCRQ);
	atomic_inc(&adapter->running_cap_queries);
	ibmvnic_send_crq(adapter, &crq);

	crq.query_capability.capability =
	    cpu_to_be16(MIN_RX_ADD_ENTRIES_PER_SUBCRQ);
	atomic_inc(&adapter->running_cap_queries);
	ibmvnic_send_crq(adapter, &crq);

	crq.query_capability.capability =
	    cpu_to_be16(MAX_TX_ENTRIES_PER_SUBCRQ);
	atomic_inc(&adapter->running_cap_queries);
	ibmvnic_send_crq(adapter, &crq);

	crq.query_capability.capability =
	    cpu_to_be16(MAX_RX_ADD_ENTRIES_PER_SUBCRQ);
	atomic_inc(&adapter->running_cap_queries);
	ibmvnic_send_crq(adapter, &crq);

	crq.query_capability.capability = cpu_to_be16(TCP_IP_OFFLOAD);
	atomic_inc(&adapter->running_cap_queries);
	ibmvnic_send_crq(adapter, &crq);

	crq.query_capability.capability = cpu_to_be16(PROMISC_SUPPORTED);
	atomic_inc(&adapter->running_cap_queries);
	ibmvnic_send_crq(adapter, &crq);

	crq.query_capability.capability = cpu_to_be16(MIN_MTU);
	atomic_inc(&adapter->running_cap_queries);
	ibmvnic_send_crq(adapter, &crq);

	crq.query_capability.capability = cpu_to_be16(MAX_MTU);
	atomic_inc(&adapter->running_cap_queries);
	ibmvnic_send_crq(adapter, &crq);

	crq.query_capability.capability = cpu_to_be16(MAX_MULTICAST_FILTERS);
	atomic_inc(&adapter->running_cap_queries);
	ibmvnic_send_crq(adapter, &crq);

	crq.query_capability.capability = cpu_to_be16(VLAN_HEADER_INSERTION);
	atomic_inc(&adapter->running_cap_queries);
	ibmvnic_send_crq(adapter, &crq);

	crq.query_capability.capability = cpu_to_be16(MAX_TX_SG_ENTRIES);
	atomic_inc(&adapter->running_cap_queries);
	ibmvnic_send_crq(adapter, &crq);

	crq.query_capability.capability = cpu_to_be16(RX_SG_SUPPORTED);
	atomic_inc(&adapter->running_cap_queries);
	ibmvnic_send_crq(adapter, &crq);

	crq.query_capability.capability = cpu_to_be16(OPT_TX_COMP_SUB_QUEUES);
	atomic_inc(&adapter->running_cap_queries);
	ibmvnic_send_crq(adapter, &crq);

	crq.query_capability.capability = cpu_to_be16(OPT_RX_COMP_QUEUES);
	atomic_inc(&adapter->running_cap_queries);
	ibmvnic_send_crq(adapter, &crq);

	crq.query_capability.capability =
			cpu_to_be16(OPT_RX_BUFADD_Q_PER_RX_COMP_Q);
	atomic_inc(&adapter->running_cap_queries);
	ibmvnic_send_crq(adapter, &crq);

	crq.query_capability.capability =
			cpu_to_be16(OPT_TX_ENTRIES_PER_SUBCRQ);
	atomic_inc(&adapter->running_cap_queries);
	ibmvnic_send_crq(adapter, &crq);

	crq.query_capability.capability =
			cpu_to_be16(OPT_RXBA_ENTRIES_PER_SUBCRQ);
	atomic_inc(&adapter->running_cap_queries);
	ibmvnic_send_crq(adapter, &crq);

	crq.query_capability.capability = cpu_to_be16(TX_RX_DESC_REQ);
	atomic_inc(&adapter->running_cap_queries);
	ibmvnic_send_crq(adapter, &crq);
}

static void handle_query_ip_offload_rsp(struct ibmvnic_adapter *adapter)
{
	struct device *dev = &adapter->vdev->dev;
	struct ibmvnic_query_ip_offload_buffer *buf = &adapter->ip_offload_buf;
	union ibmvnic_crq crq;
	int i;

	dma_unmap_single(dev, adapter->ip_offload_tok,
			 sizeof(adapter->ip_offload_buf), DMA_FROM_DEVICE);

	netdev_dbg(adapter->netdev, "Query IP Offload Buffer:\n");
	for (i = 0; i < (sizeof(adapter->ip_offload_buf) - 1) / 8 + 1; i++)
		netdev_dbg(adapter->netdev, "%016lx\n",
			   ((unsigned long int *)(buf))[i]);

	netdev_dbg(adapter->netdev, "ipv4_chksum = %d\n", buf->ipv4_chksum);
	netdev_dbg(adapter->netdev, "ipv6_chksum = %d\n", buf->ipv6_chksum);
	netdev_dbg(adapter->netdev, "tcp_ipv4_chksum = %d\n",
		   buf->tcp_ipv4_chksum);
	netdev_dbg(adapter->netdev, "tcp_ipv6_chksum = %d\n",
		   buf->tcp_ipv6_chksum);
	netdev_dbg(adapter->netdev, "udp_ipv4_chksum = %d\n",
		   buf->udp_ipv4_chksum);
	netdev_dbg(adapter->netdev, "udp_ipv6_chksum = %d\n",
		   buf->udp_ipv6_chksum);
	netdev_dbg(adapter->netdev, "large_tx_ipv4 = %d\n",
		   buf->large_tx_ipv4);
	netdev_dbg(adapter->netdev, "large_tx_ipv6 = %d\n",
		   buf->large_tx_ipv6);
	netdev_dbg(adapter->netdev, "large_rx_ipv4 = %d\n",
		   buf->large_rx_ipv4);
	netdev_dbg(adapter->netdev, "large_rx_ipv6 = %d\n",
		   buf->large_rx_ipv6);
	netdev_dbg(adapter->netdev, "max_ipv4_hdr_sz = %d\n",
		   buf->max_ipv4_header_size);
	netdev_dbg(adapter->netdev, "max_ipv6_hdr_sz = %d\n",
		   buf->max_ipv6_header_size);
	netdev_dbg(adapter->netdev, "max_tcp_hdr_size = %d\n",
		   buf->max_tcp_header_size);
	netdev_dbg(adapter->netdev, "max_udp_hdr_size = %d\n",
		   buf->max_udp_header_size);
	netdev_dbg(adapter->netdev, "max_large_tx_size = %d\n",
		   buf->max_large_tx_size);
	netdev_dbg(adapter->netdev, "max_large_rx_size = %d\n",
		   buf->max_large_rx_size);
	netdev_dbg(adapter->netdev, "ipv6_ext_hdr = %d\n",
		   buf->ipv6_extension_header);
	netdev_dbg(adapter->netdev, "tcp_pseudosum_req = %d\n",
		   buf->tcp_pseudosum_req);
	netdev_dbg(adapter->netdev, "num_ipv6_ext_hd = %d\n",
		   buf->num_ipv6_ext_headers);
	netdev_dbg(adapter->netdev, "off_ipv6_ext_hd = %d\n",
		   buf->off_ipv6_ext_headers);

	adapter->ip_offload_ctrl_tok =
	    dma_map_single(dev, &adapter->ip_offload_ctrl,
			   sizeof(adapter->ip_offload_ctrl), DMA_TO_DEVICE);

	if (dma_mapping_error(dev, adapter->ip_offload_ctrl_tok)) {
		dev_err(dev, "Couldn't map ip offload control buffer\n");
		return;
	}

	adapter->ip_offload_ctrl.version = cpu_to_be32(INITIAL_VERSION_IOB);
	adapter->ip_offload_ctrl.tcp_ipv4_chksum = buf->tcp_ipv4_chksum;
	adapter->ip_offload_ctrl.udp_ipv4_chksum = buf->udp_ipv4_chksum;
	adapter->ip_offload_ctrl.tcp_ipv6_chksum = buf->tcp_ipv6_chksum;
	adapter->ip_offload_ctrl.udp_ipv6_chksum = buf->udp_ipv6_chksum;

	/* large_tx/rx disabled for now, additional features needed */
	adapter->ip_offload_ctrl.large_tx_ipv4 = 0;
	adapter->ip_offload_ctrl.large_tx_ipv6 = 0;
	adapter->ip_offload_ctrl.large_rx_ipv4 = 0;
	adapter->ip_offload_ctrl.large_rx_ipv6 = 0;

	adapter->netdev->features = NETIF_F_GSO;

	if (buf->tcp_ipv4_chksum || buf->udp_ipv4_chksum)
		adapter->netdev->features |= NETIF_F_IP_CSUM;

	if (buf->tcp_ipv6_chksum || buf->udp_ipv6_chksum)
		adapter->netdev->features |= NETIF_F_IPV6_CSUM;

	if ((adapter->netdev->features &
	    (NETIF_F_IP_CSUM | NETIF_F_IPV6_CSUM)))
		adapter->netdev->features |= NETIF_F_RXCSUM;

	memset(&crq, 0, sizeof(crq));
	crq.control_ip_offload.first = IBMVNIC_CRQ_CMD;
	crq.control_ip_offload.cmd = CONTROL_IP_OFFLOAD;
	crq.control_ip_offload.len =
	    cpu_to_be32(sizeof(adapter->ip_offload_ctrl));
	crq.control_ip_offload.ioba = cpu_to_be32(adapter->ip_offload_ctrl_tok);
	ibmvnic_send_crq(adapter, &crq);
}

static void handle_error_info_rsp(union ibmvnic_crq *crq,
				  struct ibmvnic_adapter *adapter)
{
	struct device *dev = &adapter->vdev->dev;
	struct ibmvnic_error_buff *error_buff, *tmp;
	unsigned long flags;
	bool found = false;
	int i;

	if (!crq->request_error_rsp.rc.code) {
		dev_info(dev, "Request Error Rsp returned with rc=%x\n",
			 crq->request_error_rsp.rc.code);
		return;
	}

	spin_lock_irqsave(&adapter->error_list_lock, flags);
	list_for_each_entry_safe(error_buff, tmp, &adapter->errors, list)
		if (error_buff->error_id == crq->request_error_rsp.error_id) {
			found = true;
			list_del(&error_buff->list);
			break;
		}
	spin_unlock_irqrestore(&adapter->error_list_lock, flags);

	if (!found) {
		dev_err(dev, "Couldn't find error id %x\n",
			crq->request_error_rsp.error_id);
		return;
	}

	dev_err(dev, "Detailed info for error id %x:",
		crq->request_error_rsp.error_id);

	for (i = 0; i < error_buff->len; i++) {
		pr_cont("%02x", (int)error_buff->buff[i]);
		if (i % 8 == 7)
			pr_cont(" ");
	}
	pr_cont("\n");

	dma_unmap_single(dev, error_buff->dma, error_buff->len,
			 DMA_FROM_DEVICE);
	kfree(error_buff->buff);
	kfree(error_buff);
}

static void handle_dump_size_rsp(union ibmvnic_crq *crq,
				 struct ibmvnic_adapter *adapter)
{
	int len = be32_to_cpu(crq->request_dump_size_rsp.len);
	struct ibmvnic_inflight_cmd *inflight_cmd;
	struct device *dev = &adapter->vdev->dev;
	union ibmvnic_crq newcrq;
	unsigned long flags;

	/* allocate and map buffer */
	adapter->dump_data = kmalloc(len, GFP_KERNEL);
	if (!adapter->dump_data) {
		complete(&adapter->fw_done);
		return;
	}

	adapter->dump_data_token = dma_map_single(dev, adapter->dump_data, len,
						  DMA_FROM_DEVICE);

	if (dma_mapping_error(dev, adapter->dump_data_token)) {
		if (!firmware_has_feature(FW_FEATURE_CMO))
			dev_err(dev, "Couldn't map dump data\n");
		kfree(adapter->dump_data);
		complete(&adapter->fw_done);
		return;
	}

	inflight_cmd = kmalloc(sizeof(*inflight_cmd), GFP_ATOMIC);
	if (!inflight_cmd) {
		dma_unmap_single(dev, adapter->dump_data_token, len,
				 DMA_FROM_DEVICE);
		kfree(adapter->dump_data);
		complete(&adapter->fw_done);
		return;
	}

	memset(&newcrq, 0, sizeof(newcrq));
	newcrq.request_dump.first = IBMVNIC_CRQ_CMD;
	newcrq.request_dump.cmd = REQUEST_DUMP;
	newcrq.request_dump.ioba = cpu_to_be32(adapter->dump_data_token);
	newcrq.request_dump.len = cpu_to_be32(adapter->dump_data_size);

	memcpy(&inflight_cmd->crq, &newcrq, sizeof(newcrq));

	spin_lock_irqsave(&adapter->inflight_lock, flags);
	list_add_tail(&inflight_cmd->list, &adapter->inflight);
	spin_unlock_irqrestore(&adapter->inflight_lock, flags);

	ibmvnic_send_crq(adapter, &newcrq);
}

static void handle_error_indication(union ibmvnic_crq *crq,
				    struct ibmvnic_adapter *adapter)
{
	int detail_len = be32_to_cpu(crq->error_indication.detail_error_sz);
	struct ibmvnic_inflight_cmd *inflight_cmd;
	struct device *dev = &adapter->vdev->dev;
	struct ibmvnic_error_buff *error_buff;
	union ibmvnic_crq new_crq;
	unsigned long flags;

	dev_err(dev, "Firmware reports %serror id %x, cause %d\n",
		crq->error_indication.
		    flags & IBMVNIC_FATAL_ERROR ? "FATAL " : "",
		crq->error_indication.error_id,
		crq->error_indication.error_cause);

	error_buff = kmalloc(sizeof(*error_buff), GFP_ATOMIC);
	if (!error_buff)
		return;

	error_buff->buff = kmalloc(detail_len, GFP_ATOMIC);
	if (!error_buff->buff) {
		kfree(error_buff);
		return;
	}

	error_buff->dma = dma_map_single(dev, error_buff->buff, detail_len,
					 DMA_FROM_DEVICE);
	if (dma_mapping_error(dev, error_buff->dma)) {
		if (!firmware_has_feature(FW_FEATURE_CMO))
			dev_err(dev, "Couldn't map error buffer\n");
		kfree(error_buff->buff);
		kfree(error_buff);
		return;
	}

	inflight_cmd = kmalloc(sizeof(*inflight_cmd), GFP_ATOMIC);
	if (!inflight_cmd) {
		dma_unmap_single(dev, error_buff->dma, detail_len,
				 DMA_FROM_DEVICE);
		kfree(error_buff->buff);
		kfree(error_buff);
		return;
	}

	error_buff->len = detail_len;
	error_buff->error_id = crq->error_indication.error_id;

	spin_lock_irqsave(&adapter->error_list_lock, flags);
	list_add_tail(&error_buff->list, &adapter->errors);
	spin_unlock_irqrestore(&adapter->error_list_lock, flags);

	memset(&new_crq, 0, sizeof(new_crq));
	new_crq.request_error_info.first = IBMVNIC_CRQ_CMD;
	new_crq.request_error_info.cmd = REQUEST_ERROR_INFO;
	new_crq.request_error_info.ioba = cpu_to_be32(error_buff->dma);
	new_crq.request_error_info.len = cpu_to_be32(detail_len);
	new_crq.request_error_info.error_id = crq->error_indication.error_id;

	memcpy(&inflight_cmd->crq, &crq, sizeof(crq));

	spin_lock_irqsave(&adapter->inflight_lock, flags);
	list_add_tail(&inflight_cmd->list, &adapter->inflight);
	spin_unlock_irqrestore(&adapter->inflight_lock, flags);

	ibmvnic_send_crq(adapter, &new_crq);
}

static void handle_change_mac_rsp(union ibmvnic_crq *crq,
				  struct ibmvnic_adapter *adapter)
{
	struct net_device *netdev = adapter->netdev;
	struct device *dev = &adapter->vdev->dev;
	long rc;

	rc = crq->change_mac_addr_rsp.rc.code;
	if (rc) {
		dev_err(dev, "Error %ld in CHANGE_MAC_ADDR_RSP\n", rc);
		return;
	}
	memcpy(netdev->dev_addr, &crq->change_mac_addr_rsp.mac_addr[0],
	       ETH_ALEN);
}

static void handle_request_cap_rsp(union ibmvnic_crq *crq,
				   struct ibmvnic_adapter *adapter)
{
	struct device *dev = &adapter->vdev->dev;
	u64 *req_value;
	char *name;

	switch (be16_to_cpu(crq->request_capability_rsp.capability)) {
	case REQ_TX_QUEUES:
		req_value = &adapter->req_tx_queues;
		name = "tx";
		break;
	case REQ_RX_QUEUES:
		req_value = &adapter->req_rx_queues;
		name = "rx";
		break;
	case REQ_RX_ADD_QUEUES:
		req_value = &adapter->req_rx_add_queues;
		name = "rx_add";
		break;
	case REQ_TX_ENTRIES_PER_SUBCRQ:
		req_value = &adapter->req_tx_entries_per_subcrq;
		name = "tx_entries_per_subcrq";
		break;
	case REQ_RX_ADD_ENTRIES_PER_SUBCRQ:
		req_value = &adapter->req_rx_add_entries_per_subcrq;
		name = "rx_add_entries_per_subcrq";
		break;
	case REQ_MTU:
		req_value = &adapter->req_mtu;
		name = "mtu";
		break;
	case PROMISC_REQUESTED:
		req_value = &adapter->promisc;
		name = "promisc";
		break;
	default:
		dev_err(dev, "Got invalid cap request rsp %d\n",
			crq->request_capability.capability);
		return;
	}

	switch (crq->request_capability_rsp.rc.code) {
	case SUCCESS:
		break;
	case PARTIALSUCCESS:
		dev_info(dev, "req=%lld, rsp=%ld in %s queue, retrying.\n",
			 *req_value,
			 (long int)be32_to_cpu(crq->request_capability_rsp.
					       number), name);
		release_sub_crqs_no_irqs(adapter);
		*req_value = be32_to_cpu(crq->request_capability_rsp.number);
		init_sub_crqs(adapter, 1);
		return;
	default:
		dev_err(dev, "Error %d in request cap rsp\n",
			crq->request_capability_rsp.rc.code);
		return;
	}

	/* Done receiving requested capabilities, query IP offload support */
	if (++adapter->requested_caps == 7) {
		union ibmvnic_crq newcrq;
		int buf_sz = sizeof(struct ibmvnic_query_ip_offload_buffer);
		struct ibmvnic_query_ip_offload_buffer *ip_offload_buf =
		    &adapter->ip_offload_buf;

		adapter->ip_offload_tok = dma_map_single(dev, ip_offload_buf,
							 buf_sz,
							 DMA_FROM_DEVICE);

		if (dma_mapping_error(dev, adapter->ip_offload_tok)) {
			if (!firmware_has_feature(FW_FEATURE_CMO))
				dev_err(dev, "Couldn't map offload buffer\n");
			return;
		}

		memset(&newcrq, 0, sizeof(newcrq));
		newcrq.query_ip_offload.first = IBMVNIC_CRQ_CMD;
		newcrq.query_ip_offload.cmd = QUERY_IP_OFFLOAD;
		newcrq.query_ip_offload.len = cpu_to_be32(buf_sz);
		newcrq.query_ip_offload.ioba =
		    cpu_to_be32(adapter->ip_offload_tok);

		ibmvnic_send_crq(adapter, &newcrq);
	}
}

static int handle_login_rsp(union ibmvnic_crq *login_rsp_crq,
			    struct ibmvnic_adapter *adapter)
{
	struct device *dev = &adapter->vdev->dev;
	struct ibmvnic_login_rsp_buffer *login_rsp = adapter->login_rsp_buf;
	struct ibmvnic_login_buffer *login = adapter->login_buf;
	union ibmvnic_crq crq;
	int i;

	dma_unmap_single(dev, adapter->login_buf_token, adapter->login_buf_sz,
			 DMA_BIDIRECTIONAL);
	dma_unmap_single(dev, adapter->login_rsp_buf_token,
			 adapter->login_rsp_buf_sz, DMA_BIDIRECTIONAL);

	/* If the number of queues requested can't be allocated by the
	 * server, the login response will return with code 1. We will need
	 * to resend the login buffer with fewer queues requested.
	 */
	if (login_rsp_crq->generic.rc.code) {
		adapter->renegotiate = true;
		complete(&adapter->init_done);
		return 0;
	}

	netdev_dbg(adapter->netdev, "Login Response Buffer:\n");
	for (i = 0; i < (adapter->login_rsp_buf_sz - 1) / 8 + 1; i++) {
		netdev_dbg(adapter->netdev, "%016lx\n",
			   ((unsigned long int *)(adapter->login_rsp_buf))[i]);
	}

	/* Sanity checks */
	if (login->num_txcomp_subcrqs != login_rsp->num_txsubm_subcrqs ||
	    (be32_to_cpu(login->num_rxcomp_subcrqs) *
	     adapter->req_rx_add_queues !=
	     be32_to_cpu(login_rsp->num_rxadd_subcrqs))) {
		dev_err(dev, "FATAL: Inconsistent login and login rsp\n");
		ibmvnic_remove(adapter->vdev);
		return -EIO;
	}
	complete(&adapter->init_done);

	memset(&crq, 0, sizeof(crq));
	crq.request_ras_comp_num.first = IBMVNIC_CRQ_CMD;
	crq.request_ras_comp_num.cmd = REQUEST_RAS_COMP_NUM;
	ibmvnic_send_crq(adapter, &crq);

	return 0;
}

static void handle_request_map_rsp(union ibmvnic_crq *crq,
				   struct ibmvnic_adapter *adapter)
{
	struct device *dev = &adapter->vdev->dev;
	u8 map_id = crq->request_map_rsp.map_id;
	int tx_subcrqs;
	int rx_subcrqs;
	long rc;
	int i;

	tx_subcrqs = be32_to_cpu(adapter->login_rsp_buf->num_txsubm_subcrqs);
	rx_subcrqs = be32_to_cpu(adapter->login_rsp_buf->num_rxadd_subcrqs);

	rc = crq->request_map_rsp.rc.code;
	if (rc) {
		dev_err(dev, "Error %ld in REQUEST_MAP_RSP\n", rc);
		adapter->map_id--;
		/* need to find and zero tx/rx_pool map_id */
		for (i = 0; i < tx_subcrqs; i++) {
			if (adapter->tx_pool[i].long_term_buff.map_id == map_id)
				adapter->tx_pool[i].long_term_buff.map_id = 0;
		}
		for (i = 0; i < rx_subcrqs; i++) {
			if (adapter->rx_pool[i].long_term_buff.map_id == map_id)
				adapter->rx_pool[i].long_term_buff.map_id = 0;
		}
	}
	complete(&adapter->fw_done);
}

static void handle_request_unmap_rsp(union ibmvnic_crq *crq,
				     struct ibmvnic_adapter *adapter)
{
	struct device *dev = &adapter->vdev->dev;
	long rc;

	rc = crq->request_unmap_rsp.rc.code;
	if (rc)
		dev_err(dev, "Error %ld in REQUEST_UNMAP_RSP\n", rc);
}

static void handle_query_map_rsp(union ibmvnic_crq *crq,
				 struct ibmvnic_adapter *adapter)
{
	struct net_device *netdev = adapter->netdev;
	struct device *dev = &adapter->vdev->dev;
	long rc;

	rc = crq->query_map_rsp.rc.code;
	if (rc) {
		dev_err(dev, "Error %ld in QUERY_MAP_RSP\n", rc);
		return;
	}
	netdev_dbg(netdev, "page_size = %d\ntot_pages = %d\nfree_pages = %d\n",
		   crq->query_map_rsp.page_size, crq->query_map_rsp.tot_pages,
		   crq->query_map_rsp.free_pages);
}

static void handle_query_cap_rsp(union ibmvnic_crq *crq,
				 struct ibmvnic_adapter *adapter)
{
	struct net_device *netdev = adapter->netdev;
	struct device *dev = &adapter->vdev->dev;
	long rc;

	atomic_dec(&adapter->running_cap_queries);
	netdev_dbg(netdev, "Outstanding queries: %d\n",
		   atomic_read(&adapter->running_cap_queries));
	rc = crq->query_capability.rc.code;
	if (rc) {
		dev_err(dev, "Error %ld in QUERY_CAP_RSP\n", rc);
		goto out;
	}

	switch (be16_to_cpu(crq->query_capability.capability)) {
	case MIN_TX_QUEUES:
		adapter->min_tx_queues =
		    be64_to_cpu(crq->query_capability.number);
		netdev_dbg(netdev, "min_tx_queues = %lld\n",
			   adapter->min_tx_queues);
		break;
	case MIN_RX_QUEUES:
		adapter->min_rx_queues =
		    be64_to_cpu(crq->query_capability.number);
		netdev_dbg(netdev, "min_rx_queues = %lld\n",
			   adapter->min_rx_queues);
		break;
	case MIN_RX_ADD_QUEUES:
		adapter->min_rx_add_queues =
		    be64_to_cpu(crq->query_capability.number);
		netdev_dbg(netdev, "min_rx_add_queues = %lld\n",
			   adapter->min_rx_add_queues);
		break;
	case MAX_TX_QUEUES:
		adapter->max_tx_queues =
		    be64_to_cpu(crq->query_capability.number);
		netdev_dbg(netdev, "max_tx_queues = %lld\n",
			   adapter->max_tx_queues);
		break;
	case MAX_RX_QUEUES:
		adapter->max_rx_queues =
		    be64_to_cpu(crq->query_capability.number);
		netdev_dbg(netdev, "max_rx_queues = %lld\n",
			   adapter->max_rx_queues);
		break;
	case MAX_RX_ADD_QUEUES:
		adapter->max_rx_add_queues =
		    be64_to_cpu(crq->query_capability.number);
		netdev_dbg(netdev, "max_rx_add_queues = %lld\n",
			   adapter->max_rx_add_queues);
		break;
	case MIN_TX_ENTRIES_PER_SUBCRQ:
		adapter->min_tx_entries_per_subcrq =
		    be64_to_cpu(crq->query_capability.number);
		netdev_dbg(netdev, "min_tx_entries_per_subcrq = %lld\n",
			   adapter->min_tx_entries_per_subcrq);
		break;
	case MIN_RX_ADD_ENTRIES_PER_SUBCRQ:
		adapter->min_rx_add_entries_per_subcrq =
		    be64_to_cpu(crq->query_capability.number);
		netdev_dbg(netdev, "min_rx_add_entrs_per_subcrq = %lld\n",
			   adapter->min_rx_add_entries_per_subcrq);
		break;
	case MAX_TX_ENTRIES_PER_SUBCRQ:
		adapter->max_tx_entries_per_subcrq =
		    be64_to_cpu(crq->query_capability.number);
		netdev_dbg(netdev, "max_tx_entries_per_subcrq = %lld\n",
			   adapter->max_tx_entries_per_subcrq);
		break;
	case MAX_RX_ADD_ENTRIES_PER_SUBCRQ:
		adapter->max_rx_add_entries_per_subcrq =
		    be64_to_cpu(crq->query_capability.number);
		netdev_dbg(netdev, "max_rx_add_entrs_per_subcrq = %lld\n",
			   adapter->max_rx_add_entries_per_subcrq);
		break;
	case TCP_IP_OFFLOAD:
		adapter->tcp_ip_offload =
		    be64_to_cpu(crq->query_capability.number);
		netdev_dbg(netdev, "tcp_ip_offload = %lld\n",
			   adapter->tcp_ip_offload);
		break;
	case PROMISC_SUPPORTED:
		adapter->promisc_supported =
		    be64_to_cpu(crq->query_capability.number);
		netdev_dbg(netdev, "promisc_supported = %lld\n",
			   adapter->promisc_supported);
		break;
	case MIN_MTU:
		adapter->min_mtu = be64_to_cpu(crq->query_capability.number);
		netdev_dbg(netdev, "min_mtu = %lld\n", adapter->min_mtu);
		break;
	case MAX_MTU:
		adapter->max_mtu = be64_to_cpu(crq->query_capability.number);
		netdev_dbg(netdev, "max_mtu = %lld\n", adapter->max_mtu);
		break;
	case MAX_MULTICAST_FILTERS:
		adapter->max_multicast_filters =
		    be64_to_cpu(crq->query_capability.number);
		netdev_dbg(netdev, "max_multicast_filters = %lld\n",
			   adapter->max_multicast_filters);
		break;
	case VLAN_HEADER_INSERTION:
		adapter->vlan_header_insertion =
		    be64_to_cpu(crq->query_capability.number);
		if (adapter->vlan_header_insertion)
			netdev->features |= NETIF_F_HW_VLAN_STAG_TX;
		netdev_dbg(netdev, "vlan_header_insertion = %lld\n",
			   adapter->vlan_header_insertion);
		break;
	case MAX_TX_SG_ENTRIES:
		adapter->max_tx_sg_entries =
		    be64_to_cpu(crq->query_capability.number);
		netdev_dbg(netdev, "max_tx_sg_entries = %lld\n",
			   adapter->max_tx_sg_entries);
		break;
	case RX_SG_SUPPORTED:
		adapter->rx_sg_supported =
		    be64_to_cpu(crq->query_capability.number);
		netdev_dbg(netdev, "rx_sg_supported = %lld\n",
			   adapter->rx_sg_supported);
		break;
	case OPT_TX_COMP_SUB_QUEUES:
		adapter->opt_tx_comp_sub_queues =
		    be64_to_cpu(crq->query_capability.number);
		netdev_dbg(netdev, "opt_tx_comp_sub_queues = %lld\n",
			   adapter->opt_tx_comp_sub_queues);
		break;
	case OPT_RX_COMP_QUEUES:
		adapter->opt_rx_comp_queues =
		    be64_to_cpu(crq->query_capability.number);
		netdev_dbg(netdev, "opt_rx_comp_queues = %lld\n",
			   adapter->opt_rx_comp_queues);
		break;
	case OPT_RX_BUFADD_Q_PER_RX_COMP_Q:
		adapter->opt_rx_bufadd_q_per_rx_comp_q =
		    be64_to_cpu(crq->query_capability.number);
		netdev_dbg(netdev, "opt_rx_bufadd_q_per_rx_comp_q = %lld\n",
			   adapter->opt_rx_bufadd_q_per_rx_comp_q);
		break;
	case OPT_TX_ENTRIES_PER_SUBCRQ:
		adapter->opt_tx_entries_per_subcrq =
		    be64_to_cpu(crq->query_capability.number);
		netdev_dbg(netdev, "opt_tx_entries_per_subcrq = %lld\n",
			   adapter->opt_tx_entries_per_subcrq);
		break;
	case OPT_RXBA_ENTRIES_PER_SUBCRQ:
		adapter->opt_rxba_entries_per_subcrq =
		    be64_to_cpu(crq->query_capability.number);
		netdev_dbg(netdev, "opt_rxba_entries_per_subcrq = %lld\n",
			   adapter->opt_rxba_entries_per_subcrq);
		break;
	case TX_RX_DESC_REQ:
		adapter->tx_rx_desc_req = crq->query_capability.number;
		netdev_dbg(netdev, "tx_rx_desc_req = %llx\n",
			   adapter->tx_rx_desc_req);
		break;

	default:
		netdev_err(netdev, "Got invalid cap rsp %d\n",
			   crq->query_capability.capability);
	}

out:
	if (atomic_read(&adapter->running_cap_queries) == 0)
		init_sub_crqs(adapter, 0);
		/* We're done querying the capabilities, initialize sub-crqs */
}

static void handle_control_ras_rsp(union ibmvnic_crq *crq,
				   struct ibmvnic_adapter *adapter)
{
	u8 correlator = crq->control_ras_rsp.correlator;
	struct device *dev = &adapter->vdev->dev;
	bool found = false;
	int i;

	if (crq->control_ras_rsp.rc.code) {
		dev_warn(dev, "Control ras failed rc=%d\n",
			 crq->control_ras_rsp.rc.code);
		return;
	}

	for (i = 0; i < adapter->ras_comp_num; i++) {
		if (adapter->ras_comps[i].correlator == correlator) {
			found = true;
			break;
		}
	}

	if (!found) {
		dev_warn(dev, "Correlator not found on control_ras_rsp\n");
		return;
	}

	switch (crq->control_ras_rsp.op) {
	case IBMVNIC_TRACE_LEVEL:
		adapter->ras_comps[i].trace_level = crq->control_ras.level;
		break;
	case IBMVNIC_ERROR_LEVEL:
		adapter->ras_comps[i].error_check_level =
		    crq->control_ras.level;
		break;
	case IBMVNIC_TRACE_PAUSE:
		adapter->ras_comp_int[i].paused = 1;
		break;
	case IBMVNIC_TRACE_RESUME:
		adapter->ras_comp_int[i].paused = 0;
		break;
	case IBMVNIC_TRACE_ON:
		adapter->ras_comps[i].trace_on = 1;
		break;
	case IBMVNIC_TRACE_OFF:
		adapter->ras_comps[i].trace_on = 0;
		break;
	case IBMVNIC_CHG_TRACE_BUFF_SZ:
		/* trace_buff_sz is 3 bytes, stuff it into an int */
		((u8 *)(&adapter->ras_comps[i].trace_buff_size))[0] = 0;
		((u8 *)(&adapter->ras_comps[i].trace_buff_size))[1] =
		    crq->control_ras_rsp.trace_buff_sz[0];
		((u8 *)(&adapter->ras_comps[i].trace_buff_size))[2] =
		    crq->control_ras_rsp.trace_buff_sz[1];
		((u8 *)(&adapter->ras_comps[i].trace_buff_size))[3] =
		    crq->control_ras_rsp.trace_buff_sz[2];
		break;
	default:
		dev_err(dev, "invalid op %d on control_ras_rsp",
			crq->control_ras_rsp.op);
	}
}

static ssize_t trace_read(struct file *file, char __user *user_buf, size_t len,
			  loff_t *ppos)
{
	struct ibmvnic_fw_comp_internal *ras_comp_int = file->private_data;
	struct ibmvnic_adapter *adapter = ras_comp_int->adapter;
	struct device *dev = &adapter->vdev->dev;
	struct ibmvnic_fw_trace_entry *trace;
	int num = ras_comp_int->num;
	union ibmvnic_crq crq;
	dma_addr_t trace_tok;

	if (*ppos >= be32_to_cpu(adapter->ras_comps[num].trace_buff_size))
		return 0;

	trace =
	    dma_alloc_coherent(dev,
			       be32_to_cpu(adapter->ras_comps[num].
					   trace_buff_size), &trace_tok,
			       GFP_KERNEL);
	if (!trace) {
		dev_err(dev, "Couldn't alloc trace buffer\n");
		return 0;
	}

	memset(&crq, 0, sizeof(crq));
	crq.collect_fw_trace.first = IBMVNIC_CRQ_CMD;
	crq.collect_fw_trace.cmd = COLLECT_FW_TRACE;
	crq.collect_fw_trace.correlator = adapter->ras_comps[num].correlator;
	crq.collect_fw_trace.ioba = cpu_to_be32(trace_tok);
	crq.collect_fw_trace.len = adapter->ras_comps[num].trace_buff_size;
	ibmvnic_send_crq(adapter, &crq);

	init_completion(&adapter->fw_done);
	wait_for_completion(&adapter->fw_done);

	if (*ppos + len > be32_to_cpu(adapter->ras_comps[num].trace_buff_size))
		len =
		    be32_to_cpu(adapter->ras_comps[num].trace_buff_size) -
		    *ppos;

	copy_to_user(user_buf, &((u8 *)trace)[*ppos], len);

	dma_free_coherent(dev,
			  be32_to_cpu(adapter->ras_comps[num].trace_buff_size),
			  trace, trace_tok);
	*ppos += len;
	return len;
}

static const struct file_operations trace_ops = {
	.owner		= THIS_MODULE,
	.open		= simple_open,
	.read		= trace_read,
};

static ssize_t paused_read(struct file *file, char __user *user_buf, size_t len,
			   loff_t *ppos)
{
	struct ibmvnic_fw_comp_internal *ras_comp_int = file->private_data;
	struct ibmvnic_adapter *adapter = ras_comp_int->adapter;
	int num = ras_comp_int->num;
	char buff[5]; /*  1 or 0 plus \n and \0 */
	int size;

	size = sprintf(buff, "%d\n", adapter->ras_comp_int[num].paused);

	if (*ppos >= size)
		return 0;

	copy_to_user(user_buf, buff, size);
	*ppos += size;
	return size;
}

static ssize_t paused_write(struct file *file, const char __user *user_buf,
			    size_t len, loff_t *ppos)
{
	struct ibmvnic_fw_comp_internal *ras_comp_int = file->private_data;
	struct ibmvnic_adapter *adapter = ras_comp_int->adapter;
	int num = ras_comp_int->num;
	union ibmvnic_crq crq;
	unsigned long val;
	char buff[9]; /* decimal max int plus \n and \0 */

	copy_from_user(buff, user_buf, sizeof(buff));
	val = kstrtoul(buff, 10, NULL);

	adapter->ras_comp_int[num].paused = val ? 1 : 0;

	memset(&crq, 0, sizeof(crq));
	crq.control_ras.first = IBMVNIC_CRQ_CMD;
	crq.control_ras.cmd = CONTROL_RAS;
	crq.control_ras.correlator = adapter->ras_comps[num].correlator;
	crq.control_ras.op = val ? IBMVNIC_TRACE_PAUSE : IBMVNIC_TRACE_RESUME;
	ibmvnic_send_crq(adapter, &crq);

	return len;
}

static const struct file_operations paused_ops = {
	.owner		= THIS_MODULE,
	.open		= simple_open,
	.read		= paused_read,
	.write		= paused_write,
};

static ssize_t tracing_read(struct file *file, char __user *user_buf,
			    size_t len, loff_t *ppos)
{
	struct ibmvnic_fw_comp_internal *ras_comp_int = file->private_data;
	struct ibmvnic_adapter *adapter = ras_comp_int->adapter;
	int num = ras_comp_int->num;
	char buff[5]; /*  1 or 0 plus \n and \0 */
	int size;

	size = sprintf(buff, "%d\n", adapter->ras_comps[num].trace_on);

	if (*ppos >= size)
		return 0;

	copy_to_user(user_buf, buff, size);
	*ppos += size;
	return size;
}

static ssize_t tracing_write(struct file *file, const char __user *user_buf,
			     size_t len, loff_t *ppos)
{
	struct ibmvnic_fw_comp_internal *ras_comp_int = file->private_data;
	struct ibmvnic_adapter *adapter = ras_comp_int->adapter;
	int num = ras_comp_int->num;
	union ibmvnic_crq crq;
	unsigned long val;
	char buff[9]; /* decimal max int plus \n and \0 */

	copy_from_user(buff, user_buf, sizeof(buff));
	val = kstrtoul(buff, 10, NULL);

	memset(&crq, 0, sizeof(crq));
	crq.control_ras.first = IBMVNIC_CRQ_CMD;
	crq.control_ras.cmd = CONTROL_RAS;
	crq.control_ras.correlator = adapter->ras_comps[num].correlator;
	crq.control_ras.op = val ? IBMVNIC_TRACE_ON : IBMVNIC_TRACE_OFF;

	return len;
}

static const struct file_operations tracing_ops = {
	.owner		= THIS_MODULE,
	.open		= simple_open,
	.read		= tracing_read,
	.write		= tracing_write,
};

static ssize_t error_level_read(struct file *file, char __user *user_buf,
				size_t len, loff_t *ppos)
{
	struct ibmvnic_fw_comp_internal *ras_comp_int = file->private_data;
	struct ibmvnic_adapter *adapter = ras_comp_int->adapter;
	int num = ras_comp_int->num;
	char buff[5]; /* decimal max char plus \n and \0 */
	int size;

	size = sprintf(buff, "%d\n", adapter->ras_comps[num].error_check_level);

	if (*ppos >= size)
		return 0;

	copy_to_user(user_buf, buff, size);
	*ppos += size;
	return size;
}

static ssize_t error_level_write(struct file *file, const char __user *user_buf,
				 size_t len, loff_t *ppos)
{
	struct ibmvnic_fw_comp_internal *ras_comp_int = file->private_data;
	struct ibmvnic_adapter *adapter = ras_comp_int->adapter;
	int num = ras_comp_int->num;
	union ibmvnic_crq crq;
	unsigned long val;
	char buff[9]; /* decimal max int plus \n and \0 */

	copy_from_user(buff, user_buf, sizeof(buff));
	val = kstrtoul(buff, 10, NULL);

	if (val > 9)
		val = 9;

	memset(&crq, 0, sizeof(crq));
	crq.control_ras.first = IBMVNIC_CRQ_CMD;
	crq.control_ras.cmd = CONTROL_RAS;
	crq.control_ras.correlator = adapter->ras_comps[num].correlator;
	crq.control_ras.op = IBMVNIC_ERROR_LEVEL;
	crq.control_ras.level = val;
	ibmvnic_send_crq(adapter, &crq);

	return len;
}

static const struct file_operations error_level_ops = {
	.owner		= THIS_MODULE,
	.open		= simple_open,
	.read		= error_level_read,
	.write		= error_level_write,
};

static ssize_t trace_level_read(struct file *file, char __user *user_buf,
				size_t len, loff_t *ppos)
{
	struct ibmvnic_fw_comp_internal *ras_comp_int = file->private_data;
	struct ibmvnic_adapter *adapter = ras_comp_int->adapter;
	int num = ras_comp_int->num;
	char buff[5]; /* decimal max char plus \n and \0 */
	int size;

	size = sprintf(buff, "%d\n", adapter->ras_comps[num].trace_level);
	if (*ppos >= size)
		return 0;

	copy_to_user(user_buf, buff, size);
	*ppos += size;
	return size;
}

static ssize_t trace_level_write(struct file *file, const char __user *user_buf,
				 size_t len, loff_t *ppos)
{
	struct ibmvnic_fw_comp_internal *ras_comp_int = file->private_data;
	struct ibmvnic_adapter *adapter = ras_comp_int->adapter;
	union ibmvnic_crq crq;
	unsigned long val;
	char buff[9]; /* decimal max int plus \n and \0 */

	copy_from_user(buff, user_buf, sizeof(buff));
	val = kstrtoul(buff, 10, NULL);
	if (val > 9)
		val = 9;

	memset(&crq, 0, sizeof(crq));
	crq.control_ras.first = IBMVNIC_CRQ_CMD;
	crq.control_ras.cmd = CONTROL_RAS;
	crq.control_ras.correlator =
	    adapter->ras_comps[ras_comp_int->num].correlator;
	crq.control_ras.op = IBMVNIC_TRACE_LEVEL;
	crq.control_ras.level = val;
	ibmvnic_send_crq(adapter, &crq);

	return len;
}

static const struct file_operations trace_level_ops = {
	.owner		= THIS_MODULE,
	.open		= simple_open,
	.read		= trace_level_read,
	.write		= trace_level_write,
};

static ssize_t trace_buff_size_read(struct file *file, char __user *user_buf,
				    size_t len, loff_t *ppos)
{
	struct ibmvnic_fw_comp_internal *ras_comp_int = file->private_data;
	struct ibmvnic_adapter *adapter = ras_comp_int->adapter;
	int num = ras_comp_int->num;
	char buff[9]; /* decimal max int plus \n and \0 */
	int size;

	size = sprintf(buff, "%d\n", adapter->ras_comps[num].trace_buff_size);
	if (*ppos >= size)
		return 0;

	copy_to_user(user_buf, buff, size);
	*ppos += size;
	return size;
}

static ssize_t trace_buff_size_write(struct file *file,
				     const char __user *user_buf, size_t len,
				     loff_t *ppos)
{
	struct ibmvnic_fw_comp_internal *ras_comp_int = file->private_data;
	struct ibmvnic_adapter *adapter = ras_comp_int->adapter;
	union ibmvnic_crq crq;
	unsigned long val;
	char buff[9]; /* decimal max int plus \n and \0 */

	copy_from_user(buff, user_buf, sizeof(buff));
	val = kstrtoul(buff, 10, NULL);

	memset(&crq, 0, sizeof(crq));
	crq.control_ras.first = IBMVNIC_CRQ_CMD;
	crq.control_ras.cmd = CONTROL_RAS;
	crq.control_ras.correlator =
	    adapter->ras_comps[ras_comp_int->num].correlator;
	crq.control_ras.op = IBMVNIC_CHG_TRACE_BUFF_SZ;
	/* trace_buff_sz is 3 bytes, stuff an int into it */
	crq.control_ras.trace_buff_sz[0] = ((u8 *)(&val))[5];
	crq.control_ras.trace_buff_sz[1] = ((u8 *)(&val))[6];
	crq.control_ras.trace_buff_sz[2] = ((u8 *)(&val))[7];
	ibmvnic_send_crq(adapter, &crq);

	return len;
}

static const struct file_operations trace_size_ops = {
	.owner		= THIS_MODULE,
	.open		= simple_open,
	.read		= trace_buff_size_read,
	.write		= trace_buff_size_write,
};

static void handle_request_ras_comps_rsp(union ibmvnic_crq *crq,
					 struct ibmvnic_adapter *adapter)
{
	struct device *dev = &adapter->vdev->dev;
	struct dentry *dir_ent;
	struct dentry *ent;
	int i;

	debugfs_remove_recursive(adapter->ras_comps_ent);

	adapter->ras_comps_ent = debugfs_create_dir("ras_comps",
						    adapter->debugfs_dir);
	if (!adapter->ras_comps_ent || IS_ERR(adapter->ras_comps_ent)) {
		dev_info(dev, "debugfs create ras_comps dir failed\n");
		return;
	}

	for (i = 0; i < adapter->ras_comp_num; i++) {
		dir_ent = debugfs_create_dir(adapter->ras_comps[i].name,
					     adapter->ras_comps_ent);
		if (!dir_ent || IS_ERR(dir_ent)) {
			dev_info(dev, "debugfs create %s dir failed\n",
				 adapter->ras_comps[i].name);
			continue;
		}

		adapter->ras_comp_int[i].adapter = adapter;
		adapter->ras_comp_int[i].num = i;
		adapter->ras_comp_int[i].desc_blob.data =
		    &adapter->ras_comps[i].description;
		adapter->ras_comp_int[i].desc_blob.size =
		    sizeof(adapter->ras_comps[i].description);

		/* Don't need to remember the dentry's because the debugfs dir
		 * gets removed recursively
		 */
		ent = debugfs_create_blob("description", S_IRUGO, dir_ent,
					  &adapter->ras_comp_int[i].desc_blob);
		ent = debugfs_create_file("trace_buf_size", S_IRUGO | S_IWUSR,
					  dir_ent, &adapter->ras_comp_int[i],
					  &trace_size_ops);
		ent = debugfs_create_file("trace_level",
					  S_IRUGO |
					  (adapter->ras_comps[i].trace_level !=
					   0xFF  ? S_IWUSR : 0),
					   dir_ent, &adapter->ras_comp_int[i],
					   &trace_level_ops);
		ent = debugfs_create_file("error_level",
					  S_IRUGO |
					  (adapter->
					   ras_comps[i].error_check_level !=
					   0xFF ? S_IWUSR : 0),
					  dir_ent, &adapter->ras_comp_int[i],
					  &trace_level_ops);
		ent = debugfs_create_file("tracing", S_IRUGO | S_IWUSR,
					  dir_ent, &adapter->ras_comp_int[i],
					  &tracing_ops);
		ent = debugfs_create_file("paused", S_IRUGO | S_IWUSR,
					  dir_ent, &adapter->ras_comp_int[i],
					  &paused_ops);
		ent = debugfs_create_file("trace", S_IRUGO, dir_ent,
					  &adapter->ras_comp_int[i],
					  &trace_ops);
	}
}

static void handle_request_ras_comp_num_rsp(union ibmvnic_crq *crq,
					    struct ibmvnic_adapter *adapter)
{
	int len = adapter->ras_comp_num * sizeof(struct ibmvnic_fw_component);
	struct device *dev = &adapter->vdev->dev;
	union ibmvnic_crq newcrq;

	adapter->ras_comps = dma_alloc_coherent(dev, len,
						&adapter->ras_comps_tok,
						GFP_KERNEL);
	if (!adapter->ras_comps) {
		if (!firmware_has_feature(FW_FEATURE_CMO))
			dev_err(dev, "Couldn't alloc fw comps buffer\n");
		return;
	}

	adapter->ras_comp_int = kmalloc(adapter->ras_comp_num *
					sizeof(struct ibmvnic_fw_comp_internal),
					GFP_KERNEL);
	if (!adapter->ras_comp_int)
		dma_free_coherent(dev, len, adapter->ras_comps,
				  adapter->ras_comps_tok);

	memset(&newcrq, 0, sizeof(newcrq));
	newcrq.request_ras_comps.first = IBMVNIC_CRQ_CMD;
	newcrq.request_ras_comps.cmd = REQUEST_RAS_COMPS;
	newcrq.request_ras_comps.ioba = cpu_to_be32(adapter->ras_comps_tok);
	newcrq.request_ras_comps.len = cpu_to_be32(len);
	ibmvnic_send_crq(adapter, &newcrq);
}

static void ibmvnic_free_inflight(struct ibmvnic_adapter *adapter)
{
	struct ibmvnic_inflight_cmd *inflight_cmd, *tmp1;
	struct device *dev = &adapter->vdev->dev;
	struct ibmvnic_error_buff *error_buff, *tmp2;
	unsigned long flags;
	unsigned long flags2;

	spin_lock_irqsave(&adapter->inflight_lock, flags);
	list_for_each_entry_safe(inflight_cmd, tmp1, &adapter->inflight, list) {
		switch (inflight_cmd->crq.generic.cmd) {
		case LOGIN:
			dma_unmap_single(dev, adapter->login_buf_token,
					 adapter->login_buf_sz,
					 DMA_BIDIRECTIONAL);
			dma_unmap_single(dev, adapter->login_rsp_buf_token,
					 adapter->login_rsp_buf_sz,
					 DMA_BIDIRECTIONAL);
			kfree(adapter->login_rsp_buf);
			kfree(adapter->login_buf);
			break;
		case REQUEST_DUMP:
			complete(&adapter->fw_done);
			break;
		case REQUEST_ERROR_INFO:
			spin_lock_irqsave(&adapter->error_list_lock, flags2);
			list_for_each_entry_safe(error_buff, tmp2,
						 &adapter->errors, list) {
				dma_unmap_single(dev, error_buff->dma,
						 error_buff->len,
						 DMA_FROM_DEVICE);
				kfree(error_buff->buff);
				list_del(&error_buff->list);
				kfree(error_buff);
			}
			spin_unlock_irqrestore(&adapter->error_list_lock,
					       flags2);
			break;
		}
		list_del(&inflight_cmd->list);
		kfree(inflight_cmd);
	}
	spin_unlock_irqrestore(&adapter->inflight_lock, flags);
}

static void ibmvnic_xport_event(struct work_struct *work)
{
	struct ibmvnic_adapter *adapter = container_of(work,
						       struct ibmvnic_adapter,
						       ibmvnic_xport);
	struct device *dev = &adapter->vdev->dev;
	long rc;

	ibmvnic_free_inflight(adapter);
	release_sub_crqs(adapter);
	if (adapter->migrated) {
		rc = ibmvnic_reenable_crq_queue(adapter);
		if (rc)
			dev_err(dev, "Error after enable rc=%ld\n", rc);
		adapter->migrated = false;
		rc = ibmvnic_send_crq_init(adapter);
		if (rc)
			dev_err(dev, "Error sending init rc=%ld\n", rc);
	}
}

static void ibmvnic_handle_crq(union ibmvnic_crq *crq,
			       struct ibmvnic_adapter *adapter)
{
	struct ibmvnic_generic_crq *gen_crq = &crq->generic;
	struct net_device *netdev = adapter->netdev;
	struct device *dev = &adapter->vdev->dev;
	long rc;

	netdev_dbg(netdev, "Handling CRQ: %016lx %016lx\n",
		   ((unsigned long int *)crq)[0],
		   ((unsigned long int *)crq)[1]);
	switch (gen_crq->first) {
	case IBMVNIC_CRQ_INIT_RSP:
		switch (gen_crq->cmd) {
		case IBMVNIC_CRQ_INIT:
			dev_info(dev, "Partner initialized\n");
			/* Send back a response */
			rc = ibmvnic_send_crq_init_complete(adapter);
			if (!rc)
				schedule_work(&adapter->vnic_crq_init);
			else
				dev_err(dev, "Can't send initrsp rc=%ld\n", rc);
			break;
		case IBMVNIC_CRQ_INIT_COMPLETE:
			dev_info(dev, "Partner initialization complete\n");
			send_version_xchg(adapter);
			break;
		default:
			dev_err(dev, "Unknown crq cmd: %d\n", gen_crq->cmd);
		}
		return;
	case IBMVNIC_CRQ_XPORT_EVENT:
		if (gen_crq->cmd == IBMVNIC_PARTITION_MIGRATED) {
			dev_info(dev, "Re-enabling adapter\n");
			adapter->migrated = true;
<<<<<<< HEAD
			ibmvnic_free_inflight(adapter);
			release_sub_crqs(adapter);
			rc = ibmvnic_reenable_crq_queue(adapter);
			if (rc)
				dev_err(dev, "Error after enable rc=%ld\n", rc);
			adapter->migrated = false;
			rc = ibmvnic_send_crq_init(adapter);
			if (rc)
				dev_err(dev, "Error sending init rc=%ld\n", rc);
=======
			schedule_work(&adapter->ibmvnic_xport);
>>>>>>> d06e622d
		} else if (gen_crq->cmd == IBMVNIC_DEVICE_FAILOVER) {
			dev_info(dev, "Backing device failover detected\n");
			netif_carrier_off(netdev);
			adapter->failover = true;
		} else {
			/* The adapter lost the connection */
			dev_err(dev, "Virtual Adapter failed (rc=%d)\n",
				gen_crq->cmd);
			schedule_work(&adapter->ibmvnic_xport);
		}
		return;
	case IBMVNIC_CRQ_CMD_RSP:
		break;
	default:
		dev_err(dev, "Got an invalid msg type 0x%02x\n",
			gen_crq->first);
		return;
	}

	switch (gen_crq->cmd) {
	case VERSION_EXCHANGE_RSP:
		rc = crq->version_exchange_rsp.rc.code;
		if (rc) {
			dev_err(dev, "Error %ld in VERSION_EXCHG_RSP\n", rc);
			break;
		}
		dev_info(dev, "Partner protocol version is %d\n",
			 crq->version_exchange_rsp.version);
		if (be16_to_cpu(crq->version_exchange_rsp.version) <
		    ibmvnic_version)
			ibmvnic_version =
			    be16_to_cpu(crq->version_exchange_rsp.version);
		send_cap_queries(adapter);
		break;
	case QUERY_CAPABILITY_RSP:
		handle_query_cap_rsp(crq, adapter);
		break;
	case QUERY_MAP_RSP:
		handle_query_map_rsp(crq, adapter);
		break;
	case REQUEST_MAP_RSP:
		handle_request_map_rsp(crq, adapter);
		break;
	case REQUEST_UNMAP_RSP:
		handle_request_unmap_rsp(crq, adapter);
		break;
	case REQUEST_CAPABILITY_RSP:
		handle_request_cap_rsp(crq, adapter);
		break;
	case LOGIN_RSP:
		netdev_dbg(netdev, "Got Login Response\n");
		handle_login_rsp(crq, adapter);
		break;
	case LOGICAL_LINK_STATE_RSP:
		netdev_dbg(netdev, "Got Logical Link State Response\n");
		adapter->logical_link_state =
		    crq->logical_link_state_rsp.link_state;
		break;
	case LINK_STATE_INDICATION:
		netdev_dbg(netdev, "Got Logical Link State Indication\n");
		adapter->phys_link_state =
		    crq->link_state_indication.phys_link_state;
		adapter->logical_link_state =
		    crq->link_state_indication.logical_link_state;
		break;
	case CHANGE_MAC_ADDR_RSP:
		netdev_dbg(netdev, "Got MAC address change Response\n");
		handle_change_mac_rsp(crq, adapter);
		break;
	case ERROR_INDICATION:
		netdev_dbg(netdev, "Got Error Indication\n");
		handle_error_indication(crq, adapter);
		break;
	case REQUEST_ERROR_RSP:
		netdev_dbg(netdev, "Got Error Detail Response\n");
		handle_error_info_rsp(crq, adapter);
		break;
	case REQUEST_STATISTICS_RSP:
		netdev_dbg(netdev, "Got Statistics Response\n");
		complete(&adapter->stats_done);
		break;
	case REQUEST_DUMP_SIZE_RSP:
		netdev_dbg(netdev, "Got Request Dump Size Response\n");
		handle_dump_size_rsp(crq, adapter);
		break;
	case REQUEST_DUMP_RSP:
		netdev_dbg(netdev, "Got Request Dump Response\n");
		complete(&adapter->fw_done);
		break;
	case QUERY_IP_OFFLOAD_RSP:
		netdev_dbg(netdev, "Got Query IP offload Response\n");
		handle_query_ip_offload_rsp(adapter);
		break;
	case MULTICAST_CTRL_RSP:
		netdev_dbg(netdev, "Got multicast control Response\n");
		break;
	case CONTROL_IP_OFFLOAD_RSP:
		netdev_dbg(netdev, "Got Control IP offload Response\n");
		dma_unmap_single(dev, adapter->ip_offload_ctrl_tok,
				 sizeof(adapter->ip_offload_ctrl),
				 DMA_TO_DEVICE);
		/* We're done with the queries, perform the login */
		send_login(adapter);
		break;
	case REQUEST_RAS_COMP_NUM_RSP:
		netdev_dbg(netdev, "Got Request RAS Comp Num Response\n");
		if (crq->request_ras_comp_num_rsp.rc.code == 10) {
			netdev_dbg(netdev, "Request RAS Comp Num not supported\n");
			break;
		}
		adapter->ras_comp_num =
		    be32_to_cpu(crq->request_ras_comp_num_rsp.num_components);
		handle_request_ras_comp_num_rsp(crq, adapter);
		break;
	case REQUEST_RAS_COMPS_RSP:
		netdev_dbg(netdev, "Got Request RAS Comps Response\n");
		handle_request_ras_comps_rsp(crq, adapter);
		break;
	case CONTROL_RAS_RSP:
		netdev_dbg(netdev, "Got Control RAS Response\n");
		handle_control_ras_rsp(crq, adapter);
		break;
	case COLLECT_FW_TRACE_RSP:
		netdev_dbg(netdev, "Got Collect firmware trace Response\n");
		complete(&adapter->fw_done);
		break;
	default:
		netdev_err(netdev, "Got an invalid cmd type 0x%02x\n",
			   gen_crq->cmd);
	}
}

static irqreturn_t ibmvnic_interrupt(int irq, void *instance)
{
	struct ibmvnic_adapter *adapter = instance;
	struct ibmvnic_crq_queue *queue = &adapter->crq;
	struct vio_dev *vdev = adapter->vdev;
	union ibmvnic_crq *crq;
	unsigned long flags;
	bool done = false;

	spin_lock_irqsave(&queue->lock, flags);
	vio_disable_interrupts(vdev);
	while (!done) {
		/* Pull all the valid messages off the CRQ */
		while ((crq = ibmvnic_next_crq(adapter)) != NULL) {
			ibmvnic_handle_crq(crq, adapter);
			crq->generic.first = 0;
		}
		vio_enable_interrupts(vdev);
		crq = ibmvnic_next_crq(adapter);
		if (crq) {
			vio_disable_interrupts(vdev);
			ibmvnic_handle_crq(crq, adapter);
			crq->generic.first = 0;
		} else {
			done = true;
		}
	}
	spin_unlock_irqrestore(&queue->lock, flags);
	return IRQ_HANDLED;
}

static int ibmvnic_reenable_crq_queue(struct ibmvnic_adapter *adapter)
{
	struct vio_dev *vdev = adapter->vdev;
	int rc;

	do {
		rc = plpar_hcall_norets(H_ENABLE_CRQ, vdev->unit_address);
	} while (rc == H_IN_PROGRESS || rc == H_BUSY || H_IS_LONG_BUSY(rc));

	if (rc)
		dev_err(&vdev->dev, "Error enabling adapter (rc=%d)\n", rc);

	return rc;
}

static int ibmvnic_reset_crq(struct ibmvnic_adapter *adapter)
{
	struct ibmvnic_crq_queue *crq = &adapter->crq;
	struct device *dev = &adapter->vdev->dev;
	struct vio_dev *vdev = adapter->vdev;
	int rc;

	/* Close the CRQ */
	do {
		rc = plpar_hcall_norets(H_FREE_CRQ, vdev->unit_address);
	} while (rc == H_BUSY || H_IS_LONG_BUSY(rc));

	/* Clean out the queue */
	memset(crq->msgs, 0, PAGE_SIZE);
	crq->cur = 0;

	/* And re-open it again */
	rc = plpar_hcall_norets(H_REG_CRQ, vdev->unit_address,
				crq->msg_token, PAGE_SIZE);

	if (rc == H_CLOSED)
		/* Adapter is good, but other end is not ready */
		dev_warn(dev, "Partner adapter not ready\n");
	else if (rc != 0)
		dev_warn(dev, "Couldn't register crq (rc=%d)\n", rc);

	return rc;
}

static void ibmvnic_release_crq_queue(struct ibmvnic_adapter *adapter)
{
	struct ibmvnic_crq_queue *crq = &adapter->crq;
	struct vio_dev *vdev = adapter->vdev;
	long rc;

	netdev_dbg(adapter->netdev, "Releasing CRQ\n");
	free_irq(vdev->irq, adapter);
	do {
		rc = plpar_hcall_norets(H_FREE_CRQ, vdev->unit_address);
	} while (rc == H_BUSY || H_IS_LONG_BUSY(rc));

	dma_unmap_single(&vdev->dev, crq->msg_token, PAGE_SIZE,
			 DMA_BIDIRECTIONAL);
	free_page((unsigned long)crq->msgs);
}

static int ibmvnic_init_crq_queue(struct ibmvnic_adapter *adapter)
{
	struct ibmvnic_crq_queue *crq = &adapter->crq;
	struct device *dev = &adapter->vdev->dev;
	struct vio_dev *vdev = adapter->vdev;
	int rc, retrc = -ENOMEM;

	crq->msgs = (union ibmvnic_crq *)get_zeroed_page(GFP_KERNEL);
	/* Should we allocate more than one page? */

	if (!crq->msgs)
		return -ENOMEM;

	crq->size = PAGE_SIZE / sizeof(*crq->msgs);
	crq->msg_token = dma_map_single(dev, crq->msgs, PAGE_SIZE,
					DMA_BIDIRECTIONAL);
	if (dma_mapping_error(dev, crq->msg_token))
		goto map_failed;

	rc = plpar_hcall_norets(H_REG_CRQ, vdev->unit_address,
				crq->msg_token, PAGE_SIZE);

	if (rc == H_RESOURCE)
		/* maybe kexecing and resource is busy. try a reset */
		rc = ibmvnic_reset_crq(adapter);
	retrc = rc;

	if (rc == H_CLOSED) {
		dev_warn(dev, "Partner adapter not ready\n");
	} else if (rc) {
		dev_warn(dev, "Error %d opening adapter\n", rc);
		goto reg_crq_failed;
	}

	retrc = 0;

	netdev_dbg(adapter->netdev, "registering irq 0x%x\n", vdev->irq);
	rc = request_irq(vdev->irq, ibmvnic_interrupt, 0, IBMVNIC_NAME,
			 adapter);
	if (rc) {
		dev_err(dev, "Couldn't register irq 0x%x. rc=%d\n",
			vdev->irq, rc);
		goto req_irq_failed;
	}

	rc = vio_enable_interrupts(vdev);
	if (rc) {
		dev_err(dev, "Error %d enabling interrupts\n", rc);
		goto req_irq_failed;
	}

	crq->cur = 0;
	spin_lock_init(&crq->lock);

	return retrc;

req_irq_failed:
	do {
		rc = plpar_hcall_norets(H_FREE_CRQ, vdev->unit_address);
	} while (rc == H_BUSY || H_IS_LONG_BUSY(rc));
reg_crq_failed:
	dma_unmap_single(dev, crq->msg_token, PAGE_SIZE, DMA_BIDIRECTIONAL);
map_failed:
	free_page((unsigned long)crq->msgs);
	return retrc;
}

/* debugfs for dump */
static int ibmvnic_dump_show(struct seq_file *seq, void *v)
{
	struct net_device *netdev = seq->private;
	struct ibmvnic_adapter *adapter = netdev_priv(netdev);
	struct device *dev = &adapter->vdev->dev;
	union ibmvnic_crq crq;

	memset(&crq, 0, sizeof(crq));
	crq.request_dump_size.first = IBMVNIC_CRQ_CMD;
	crq.request_dump_size.cmd = REQUEST_DUMP_SIZE;
	ibmvnic_send_crq(adapter, &crq);

	init_completion(&adapter->fw_done);
	wait_for_completion(&adapter->fw_done);

	seq_write(seq, adapter->dump_data, adapter->dump_data_size);

	dma_unmap_single(dev, adapter->dump_data_token, adapter->dump_data_size,
			 DMA_BIDIRECTIONAL);

	kfree(adapter->dump_data);

	return 0;
}

static int ibmvnic_dump_open(struct inode *inode, struct file *file)
{
	return single_open(file, ibmvnic_dump_show, inode->i_private);
}

static const struct file_operations ibmvnic_dump_ops = {
	.owner          = THIS_MODULE,
	.open           = ibmvnic_dump_open,
	.read           = seq_read,
	.llseek         = seq_lseek,
	.release        = single_release,
};

static void handle_crq_init_rsp(struct work_struct *work)
{
	struct ibmvnic_adapter *adapter = container_of(work,
						       struct ibmvnic_adapter,
						       vnic_crq_init);
	struct device *dev = &adapter->vdev->dev;
	struct net_device *netdev = adapter->netdev;
	unsigned long timeout = msecs_to_jiffies(30000);
	bool restart = false;
	int rc;

	if (adapter->failover) {
		release_sub_crqs(adapter);
		if (netif_running(netdev)) {
			netif_tx_disable(netdev);
			ibmvnic_close(netdev);
			restart = true;
		}
	}

	send_version_xchg(adapter);
	reinit_completion(&adapter->init_done);
	if (!wait_for_completion_timeout(&adapter->init_done, timeout)) {
		dev_err(dev, "Passive init timeout\n");
		goto task_failed;
	}

	do {
		if (adapter->renegotiate) {
			adapter->renegotiate = false;
			release_sub_crqs_no_irqs(adapter);
			send_cap_queries(adapter);

			reinit_completion(&adapter->init_done);
			if (!wait_for_completion_timeout(&adapter->init_done,
							 timeout)) {
				dev_err(dev, "Passive init timeout\n");
				goto task_failed;
			}
		}
	} while (adapter->renegotiate);
	rc = init_sub_crq_irqs(adapter);

	if (rc)
		goto task_failed;

	netdev->real_num_tx_queues = adapter->req_tx_queues;
	netdev->mtu = adapter->req_mtu;

	if (adapter->failover) {
		adapter->failover = false;
		if (restart) {
			rc = ibmvnic_open(netdev);
			if (rc)
				goto restart_failed;
		}
		netif_carrier_on(netdev);
		return;
	}

	if (adapter->failover) {
		adapter->failover = false;
		if (restart) {
			rc = ibmvnic_open(netdev);
			if (rc)
				goto restart_failed;
		}
		netif_carrier_on(netdev);
		return;
	}

	rc = register_netdev(netdev);
	if (rc) {
		dev_err(dev,
			"failed to register netdev rc=%d\n", rc);
		goto register_failed;
	}
	dev_info(dev, "ibmvnic registered\n");

	return;

restart_failed:
	dev_err(dev, "Failed to restart ibmvnic, rc=%d\n", rc);
register_failed:
	release_sub_crqs(adapter);
task_failed:
	dev_err(dev, "Passive initialization was not successful\n");
}

static int ibmvnic_probe(struct vio_dev *dev, const struct vio_device_id *id)
{
	unsigned long timeout = msecs_to_jiffies(30000);
	struct ibmvnic_adapter *adapter;
	struct net_device *netdev;
	unsigned char *mac_addr_p;
	struct dentry *ent;
	char buf[16]; /* debugfs name buf */
	int rc;

	dev_dbg(&dev->dev, "entering ibmvnic_probe for UA 0x%x\n",
		dev->unit_address);

	mac_addr_p = (unsigned char *)vio_get_attribute(dev,
							VETH_MAC_ADDR, NULL);
	if (!mac_addr_p) {
		dev_err(&dev->dev,
			"(%s:%3.3d) ERROR: Can't find MAC_ADDR attribute\n",
			__FILE__, __LINE__);
		return 0;
	}

	netdev = alloc_etherdev_mq(sizeof(struct ibmvnic_adapter),
				   IBMVNIC_MAX_TX_QUEUES);
	if (!netdev)
		return -ENOMEM;

	adapter = netdev_priv(netdev);
	dev_set_drvdata(&dev->dev, netdev);
	adapter->vdev = dev;
	adapter->netdev = netdev;
	adapter->failover = false;

	ether_addr_copy(adapter->mac_addr, mac_addr_p);
	ether_addr_copy(netdev->dev_addr, adapter->mac_addr);
	netdev->irq = dev->irq;
	netdev->netdev_ops = &ibmvnic_netdev_ops;
	netdev->ethtool_ops = &ibmvnic_ethtool_ops;
	SET_NETDEV_DEV(netdev, &dev->dev);

	INIT_WORK(&adapter->vnic_crq_init, handle_crq_init_rsp);
	INIT_WORK(&adapter->ibmvnic_xport, ibmvnic_xport_event);

	spin_lock_init(&adapter->stats_lock);

	rc = ibmvnic_init_crq_queue(adapter);
	if (rc) {
		dev_err(&dev->dev, "Couldn't initialize crq. rc=%d\n", rc);
		goto free_netdev;
	}

	INIT_LIST_HEAD(&adapter->errors);
	INIT_LIST_HEAD(&adapter->inflight);
	spin_lock_init(&adapter->error_list_lock);
	spin_lock_init(&adapter->inflight_lock);

	adapter->stats_token = dma_map_single(&dev->dev, &adapter->stats,
					      sizeof(struct ibmvnic_statistics),
					      DMA_FROM_DEVICE);
	if (dma_mapping_error(&dev->dev, adapter->stats_token)) {
		if (!firmware_has_feature(FW_FEATURE_CMO))
			dev_err(&dev->dev, "Couldn't map stats buffer\n");
		rc = -ENOMEM;
		goto free_crq;
	}

	snprintf(buf, sizeof(buf), "ibmvnic_%x", dev->unit_address);
	ent = debugfs_create_dir(buf, NULL);
	if (!ent || IS_ERR(ent)) {
		dev_info(&dev->dev, "debugfs create directory failed\n");
		adapter->debugfs_dir = NULL;
	} else {
		adapter->debugfs_dir = ent;
		ent = debugfs_create_file("dump", S_IRUGO, adapter->debugfs_dir,
					  netdev, &ibmvnic_dump_ops);
		if (!ent || IS_ERR(ent)) {
			dev_info(&dev->dev,
				 "debugfs create dump file failed\n");
			adapter->debugfs_dump = NULL;
		} else {
			adapter->debugfs_dump = ent;
		}
	}
	ibmvnic_send_crq_init(adapter);

	init_completion(&adapter->init_done);
	if (!wait_for_completion_timeout(&adapter->init_done, timeout))
		return 0;

	do {
		if (adapter->renegotiate) {
			adapter->renegotiate = false;
			release_sub_crqs_no_irqs(adapter);
			send_cap_queries(adapter);

			reinit_completion(&adapter->init_done);
			if (!wait_for_completion_timeout(&adapter->init_done,
							 timeout))
				return 0;
		}
	} while (adapter->renegotiate);

	rc = init_sub_crq_irqs(adapter);
	if (rc) {
		dev_err(&dev->dev, "failed to initialize sub crq irqs\n");
		goto free_debugfs;
	}

	netdev->real_num_tx_queues = adapter->req_tx_queues;
	netdev->mtu = adapter->req_mtu;

	rc = register_netdev(netdev);
	if (rc) {
		dev_err(&dev->dev, "failed to register netdev rc=%d\n", rc);
		goto free_sub_crqs;
	}
	dev_info(&dev->dev, "ibmvnic registered\n");

	return 0;

free_sub_crqs:
	release_sub_crqs(adapter);
free_debugfs:
	if (adapter->debugfs_dir && !IS_ERR(adapter->debugfs_dir))
		debugfs_remove_recursive(adapter->debugfs_dir);
free_crq:
	ibmvnic_release_crq_queue(adapter);
free_netdev:
	free_netdev(netdev);
	return rc;
}

static int ibmvnic_remove(struct vio_dev *dev)
{
	struct net_device *netdev = dev_get_drvdata(&dev->dev);
	struct ibmvnic_adapter *adapter = netdev_priv(netdev);

	unregister_netdev(netdev);

	release_sub_crqs(adapter);

	ibmvnic_release_crq_queue(adapter);

	if (adapter->debugfs_dir && !IS_ERR(adapter->debugfs_dir))
		debugfs_remove_recursive(adapter->debugfs_dir);

	if (adapter->ras_comps)
		dma_free_coherent(&dev->dev,
				  adapter->ras_comp_num *
				  sizeof(struct ibmvnic_fw_component),
				  adapter->ras_comps, adapter->ras_comps_tok);

	kfree(adapter->ras_comp_int);

	free_netdev(netdev);
	dev_set_drvdata(&dev->dev, NULL);

	return 0;
}

static unsigned long ibmvnic_get_desired_dma(struct vio_dev *vdev)
{
	struct net_device *netdev = dev_get_drvdata(&vdev->dev);
	struct ibmvnic_adapter *adapter;
	struct iommu_table *tbl;
	unsigned long ret = 0;
	int i;

	tbl = get_iommu_table_base(&vdev->dev);

	/* netdev inits at probe time along with the structures we need below*/
	if (!netdev)
		return IOMMU_PAGE_ALIGN(IBMVNIC_IO_ENTITLEMENT_DEFAULT, tbl);

	adapter = netdev_priv(netdev);

	ret += PAGE_SIZE; /* the crq message queue */
	ret += adapter->bounce_buffer_size;
	ret += IOMMU_PAGE_ALIGN(sizeof(struct ibmvnic_statistics), tbl);

	for (i = 0; i < adapter->req_tx_queues + adapter->req_rx_queues; i++)
		ret += 4 * PAGE_SIZE; /* the scrq message queue */

	for (i = 0; i < be32_to_cpu(adapter->login_rsp_buf->num_rxadd_subcrqs);
	     i++)
		ret += adapter->rx_pool[i].size *
		    IOMMU_PAGE_ALIGN(adapter->rx_pool[i].buff_size, tbl);

	return ret;
}

static int ibmvnic_resume(struct device *dev)
{
	struct net_device *netdev = dev_get_drvdata(dev);
	struct ibmvnic_adapter *adapter = netdev_priv(netdev);
	int i;

	/* kick the interrupt handlers just in case we lost an interrupt */
	for (i = 0; i < adapter->req_rx_queues; i++)
		ibmvnic_interrupt_rx(adapter->rx_scrq[i]->irq,
				     adapter->rx_scrq[i]);

	return 0;
}

static struct vio_device_id ibmvnic_device_table[] = {
	{"network", "IBM,vnic"},
	{"", "" }
};
MODULE_DEVICE_TABLE(vio, ibmvnic_device_table);

static const struct dev_pm_ops ibmvnic_pm_ops = {
	.resume = ibmvnic_resume
};

static struct vio_driver ibmvnic_driver = {
	.id_table       = ibmvnic_device_table,
	.probe          = ibmvnic_probe,
	.remove         = ibmvnic_remove,
	.get_desired_dma = ibmvnic_get_desired_dma,
	.name		= ibmvnic_driver_name,
	.pm		= &ibmvnic_pm_ops,
};

/* module functions */
static int __init ibmvnic_module_init(void)
{
	pr_info("%s: %s %s\n", ibmvnic_driver_name, ibmvnic_driver_string,
		IBMVNIC_DRIVER_VERSION);

	return vio_register_driver(&ibmvnic_driver);
}

static void __exit ibmvnic_module_exit(void)
{
	vio_unregister_driver(&ibmvnic_driver);
}

module_init(ibmvnic_module_init);
module_exit(ibmvnic_module_exit);<|MERGE_RESOLUTION|>--- conflicted
+++ resolved
@@ -3290,19 +3290,7 @@
 		if (gen_crq->cmd == IBMVNIC_PARTITION_MIGRATED) {
 			dev_info(dev, "Re-enabling adapter\n");
 			adapter->migrated = true;
-<<<<<<< HEAD
-			ibmvnic_free_inflight(adapter);
-			release_sub_crqs(adapter);
-			rc = ibmvnic_reenable_crq_queue(adapter);
-			if (rc)
-				dev_err(dev, "Error after enable rc=%ld\n", rc);
-			adapter->migrated = false;
-			rc = ibmvnic_send_crq_init(adapter);
-			if (rc)
-				dev_err(dev, "Error sending init rc=%ld\n", rc);
-=======
 			schedule_work(&adapter->ibmvnic_xport);
->>>>>>> d06e622d
 		} else if (gen_crq->cmd == IBMVNIC_DEVICE_FAILOVER) {
 			dev_info(dev, "Backing device failover detected\n");
 			netif_carrier_off(netdev);
@@ -3693,17 +3681,6 @@
 		return;
 	}
 
-	if (adapter->failover) {
-		adapter->failover = false;
-		if (restart) {
-			rc = ibmvnic_open(netdev);
-			if (rc)
-				goto restart_failed;
-		}
-		netif_carrier_on(netdev);
-		return;
-	}
-
 	rc = register_netdev(netdev);
 	if (rc) {
 		dev_err(dev,
