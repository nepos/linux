/******************************************************************************
 *
 * Copyright(c) 2009-2012  Realtek Corporation.
 *
 * This program is free software; you can redistribute it and/or modify it
 * under the terms of version 2 of the GNU General Public License as
 * published by the Free Software Foundation.
 *
 * This program is distributed in the hope that it will be useful, but WITHOUT
 * ANY WARRANTY; without even the implied warranty of MERCHANTABILITY or
 * FITNESS FOR A PARTICULAR PURPOSE.  See the GNU General Public License for
 * more details.
 *
 * You should have received a copy of the GNU General Public License along with
 * this program; if not, write to the Free Software Foundation, Inc.,
 * 51 Franklin Street, Fifth Floor, Boston, MA 02110, USA
 *
 * The full GNU General Public License is included in this distribution in the
 * file called LICENSE.
 *
 * Contact Information:
 * wlanfae <wlanfae@realtek.com>
 * Realtek Corporation, No. 2, Innovation Road II, Hsinchu Science Park,
 * Hsinchu 300, Taiwan.
 *
 * Larry Finger <Larry.Finger@lwfinger.net>
 *
 *****************************************************************************/

#include "wifi.h"
#include "core.h"
#include "pci.h"
#include "base.h"
#include "ps.h"
#include "efuse.h"
#include <linux/interrupt.h>
#include <linux/export.h>
#include <linux/kmemleak.h>
#include <linux/module.h>

MODULE_AUTHOR("lizhaoming	<chaoming_li@realsil.com.cn>");
MODULE_AUTHOR("Realtek WlanFAE	<wlanfae@realtek.com>");
MODULE_AUTHOR("Larry Finger	<Larry.FInger@lwfinger.net>");
MODULE_LICENSE("GPL");
MODULE_DESCRIPTION("PCI basic driver for rtlwifi");

static const u16 pcibridge_vendors[PCI_BRIDGE_VENDOR_MAX] = {
	INTEL_VENDOR_ID,
	ATI_VENDOR_ID,
	AMD_VENDOR_ID,
	SIS_VENDOR_ID
};

static const u8 ac_to_hwq[] = {
	VO_QUEUE,
	VI_QUEUE,
	BE_QUEUE,
	BK_QUEUE
};

static u8 _rtl_mac_to_hwqueue(struct ieee80211_hw *hw,
		       struct sk_buff *skb)
{
	struct rtl_hal *rtlhal = rtl_hal(rtl_priv(hw));
	__le16 fc = rtl_get_fc(skb);
	u8 queue_index = skb_get_queue_mapping(skb);

	if (unlikely(ieee80211_is_beacon(fc)))
		return BEACON_QUEUE;
	if (ieee80211_is_mgmt(fc) || ieee80211_is_ctl(fc))
		return MGNT_QUEUE;
	if (rtlhal->hw_type == HARDWARE_TYPE_RTL8192SE)
		if (ieee80211_is_nullfunc(fc))
			return HIGH_QUEUE;

	return ac_to_hwq[queue_index];
}

/* Update PCI dependent default settings*/
static void _rtl_pci_update_default_setting(struct ieee80211_hw *hw)
{
	struct rtl_priv *rtlpriv = rtl_priv(hw);
	struct rtl_pci_priv *pcipriv = rtl_pcipriv(hw);
	struct rtl_ps_ctl *ppsc = rtl_psc(rtl_priv(hw));
	struct rtl_pci *rtlpci = rtl_pcidev(rtl_pcipriv(hw));
	u8 pcibridge_vendor = pcipriv->ndis_adapter.pcibridge_vendor;
	u8 init_aspm;

	ppsc->reg_rfps_level = 0;
	ppsc->support_aspm = false;

	/*Update PCI ASPM setting */
	ppsc->const_amdpci_aspm = rtlpci->const_amdpci_aspm;
	switch (rtlpci->const_pci_aspm) {
	case 0:
		/*No ASPM */
		break;

	case 1:
		/*ASPM dynamically enabled/disable. */
		ppsc->reg_rfps_level |= RT_RF_LPS_LEVEL_ASPM;
		break;

	case 2:
		/*ASPM with Clock Req dynamically enabled/disable. */
		ppsc->reg_rfps_level |= (RT_RF_LPS_LEVEL_ASPM |
					 RT_RF_OFF_LEVL_CLK_REQ);
		break;

	case 3:
		/*
		 * Always enable ASPM and Clock Req
		 * from initialization to halt.
		 * */
		ppsc->reg_rfps_level &= ~(RT_RF_LPS_LEVEL_ASPM);
		ppsc->reg_rfps_level |= (RT_RF_PS_LEVEL_ALWAYS_ASPM |
					 RT_RF_OFF_LEVL_CLK_REQ);
		break;

	case 4:
		/*
		 * Always enable ASPM without Clock Req
		 * from initialization to halt.
		 * */
		ppsc->reg_rfps_level &= ~(RT_RF_LPS_LEVEL_ASPM |
					  RT_RF_OFF_LEVL_CLK_REQ);
		ppsc->reg_rfps_level |= RT_RF_PS_LEVEL_ALWAYS_ASPM;
		break;
	}

	ppsc->reg_rfps_level |= RT_RF_OFF_LEVL_HALT_NIC;

	/*Update Radio OFF setting */
	switch (rtlpci->const_hwsw_rfoff_d3) {
	case 1:
		if (ppsc->reg_rfps_level & RT_RF_LPS_LEVEL_ASPM)
			ppsc->reg_rfps_level |= RT_RF_OFF_LEVL_ASPM;
		break;

	case 2:
		if (ppsc->reg_rfps_level & RT_RF_LPS_LEVEL_ASPM)
			ppsc->reg_rfps_level |= RT_RF_OFF_LEVL_ASPM;
		ppsc->reg_rfps_level |= RT_RF_OFF_LEVL_HALT_NIC;
		break;

	case 3:
		ppsc->reg_rfps_level |= RT_RF_OFF_LEVL_PCI_D3;
		break;
	}

	/*Set HW definition to determine if it supports ASPM. */
	switch (rtlpci->const_support_pciaspm) {
	case 0:{
			/*Not support ASPM. */
			bool support_aspm = false;
			ppsc->support_aspm = support_aspm;
			break;
		}
	case 1:{
			/*Support ASPM. */
			bool support_aspm = true;
			bool support_backdoor = true;
			ppsc->support_aspm = support_aspm;

			/*if (priv->oem_id == RT_CID_TOSHIBA &&
			   !priv->ndis_adapter.amd_l1_patch)
			   support_backdoor = false; */

			ppsc->support_backdoor = support_backdoor;

			break;
		}
	case 2:
		/*ASPM value set by chipset. */
		if (pcibridge_vendor == PCI_BRIDGE_VENDOR_INTEL) {
			bool support_aspm = true;
			ppsc->support_aspm = support_aspm;
		}
		break;
	default:
		RT_TRACE(rtlpriv, COMP_ERR, DBG_EMERG,
			 "switch case not processed\n");
		break;
	}

	/* toshiba aspm issue, toshiba will set aspm selfly
	 * so we should not set aspm in driver */
	pci_read_config_byte(rtlpci->pdev, 0x80, &init_aspm);
	if (rtlpriv->rtlhal.hw_type == HARDWARE_TYPE_RTL8192SE &&
		init_aspm == 0x43)
		ppsc->support_aspm = false;
}

static bool _rtl_pci_platform_switch_device_pci_aspm(
			struct ieee80211_hw *hw,
			u8 value)
{
	struct rtl_pci *rtlpci = rtl_pcidev(rtl_pcipriv(hw));
	struct rtl_hal *rtlhal = rtl_hal(rtl_priv(hw));

	if (rtlhal->hw_type != HARDWARE_TYPE_RTL8192SE)
		value |= 0x40;

	pci_write_config_byte(rtlpci->pdev, 0x80, value);

	return false;
}

/*When we set 0x01 to enable clk request. Set 0x0 to disable clk req.*/
static void _rtl_pci_switch_clk_req(struct ieee80211_hw *hw, u8 value)
{
	struct rtl_pci *rtlpci = rtl_pcidev(rtl_pcipriv(hw));
	struct rtl_hal *rtlhal = rtl_hal(rtl_priv(hw));

	pci_write_config_byte(rtlpci->pdev, 0x81, value);

	if (rtlhal->hw_type == HARDWARE_TYPE_RTL8192SE)
		udelay(100);
}

/*Disable RTL8192SE ASPM & Disable Pci Bridge ASPM*/
static void rtl_pci_disable_aspm(struct ieee80211_hw *hw)
{
	struct rtl_priv *rtlpriv = rtl_priv(hw);
	struct rtl_pci_priv *pcipriv = rtl_pcipriv(hw);
	struct rtl_ps_ctl *ppsc = rtl_psc(rtl_priv(hw));
	struct rtl_pci *rtlpci = rtl_pcidev(rtl_pcipriv(hw));
	u8 pcibridge_vendor = pcipriv->ndis_adapter.pcibridge_vendor;
	u8 num4bytes = pcipriv->ndis_adapter.num4bytes;
	/*Retrieve original configuration settings. */
	u8 linkctrl_reg = pcipriv->ndis_adapter.linkctrl_reg;
	u16 pcibridge_linkctrlreg = pcipriv->ndis_adapter.
				pcibridge_linkctrlreg;
	u16 aspmlevel = 0;
	u8 tmp_u1b = 0;

	if (!ppsc->support_aspm)
		return;

	if (pcibridge_vendor == PCI_BRIDGE_VENDOR_UNKNOWN) {
		RT_TRACE(rtlpriv, COMP_POWER, DBG_TRACE,
			 "PCI(Bridge) UNKNOWN\n");

		return;
	}

	if (ppsc->reg_rfps_level & RT_RF_OFF_LEVL_CLK_REQ) {
		RT_CLEAR_PS_LEVEL(ppsc, RT_RF_OFF_LEVL_CLK_REQ);
		_rtl_pci_switch_clk_req(hw, 0x0);
	}

	/*for promising device will in L0 state after an I/O. */
	pci_read_config_byte(rtlpci->pdev, 0x80, &tmp_u1b);

	/*Set corresponding value. */
	aspmlevel |= BIT(0) | BIT(1);
	linkctrl_reg &= ~aspmlevel;
	pcibridge_linkctrlreg &= ~(BIT(0) | BIT(1));

	_rtl_pci_platform_switch_device_pci_aspm(hw, linkctrl_reg);
	udelay(50);

	/*4 Disable Pci Bridge ASPM */
	pci_write_config_byte(rtlpci->pdev, (num4bytes << 2),
			      pcibridge_linkctrlreg);

	udelay(50);
}

/*
 *Enable RTL8192SE ASPM & Enable Pci Bridge ASPM for
 *power saving We should follow the sequence to enable
 *RTL8192SE first then enable Pci Bridge ASPM
 *or the system will show bluescreen.
 */
static void rtl_pci_enable_aspm(struct ieee80211_hw *hw)
{
	struct rtl_priv *rtlpriv = rtl_priv(hw);
	struct rtl_pci_priv *pcipriv = rtl_pcipriv(hw);
	struct rtl_ps_ctl *ppsc = rtl_psc(rtl_priv(hw));
	struct rtl_pci *rtlpci = rtl_pcidev(rtl_pcipriv(hw));
	u8 pcibridge_vendor = pcipriv->ndis_adapter.pcibridge_vendor;
	u8 num4bytes = pcipriv->ndis_adapter.num4bytes;
	u16 aspmlevel;
	u8 u_pcibridge_aspmsetting;
	u8 u_device_aspmsetting;

	if (!ppsc->support_aspm)
		return;

	if (pcibridge_vendor == PCI_BRIDGE_VENDOR_UNKNOWN) {
		RT_TRACE(rtlpriv, COMP_POWER, DBG_TRACE,
			 "PCI(Bridge) UNKNOWN\n");
		return;
	}

	/*4 Enable Pci Bridge ASPM */

	u_pcibridge_aspmsetting =
	    pcipriv->ndis_adapter.pcibridge_linkctrlreg |
	    rtlpci->const_hostpci_aspm_setting;

	if (pcibridge_vendor == PCI_BRIDGE_VENDOR_INTEL)
		u_pcibridge_aspmsetting &= ~BIT(0);

	pci_write_config_byte(rtlpci->pdev, (num4bytes << 2),
			      u_pcibridge_aspmsetting);

	RT_TRACE(rtlpriv, COMP_INIT, DBG_LOUD,
		 "PlatformEnableASPM(): Write reg[%x] = %x\n",
		 (pcipriv->ndis_adapter.pcibridge_pciehdr_offset + 0x10),
		 u_pcibridge_aspmsetting);

	udelay(50);

	/*Get ASPM level (with/without Clock Req) */
	aspmlevel = rtlpci->const_devicepci_aspm_setting;
	u_device_aspmsetting = pcipriv->ndis_adapter.linkctrl_reg;

	/*_rtl_pci_platform_switch_device_pci_aspm(dev,*/
	/*(priv->ndis_adapter.linkctrl_reg | ASPMLevel)); */

	u_device_aspmsetting |= aspmlevel;

	_rtl_pci_platform_switch_device_pci_aspm(hw, u_device_aspmsetting);

	if (ppsc->reg_rfps_level & RT_RF_OFF_LEVL_CLK_REQ) {
		_rtl_pci_switch_clk_req(hw, (ppsc->reg_rfps_level &
					     RT_RF_OFF_LEVL_CLK_REQ) ? 1 : 0);
		RT_SET_PS_LEVEL(ppsc, RT_RF_OFF_LEVL_CLK_REQ);
	}
	udelay(100);
}

static bool rtl_pci_get_amd_l1_patch(struct ieee80211_hw *hw)
{
	struct rtl_pci *rtlpci = rtl_pcidev(rtl_pcipriv(hw));

	bool status = false;
	u8 offset_e0;
	unsigned offset_e4;

	pci_write_config_byte(rtlpci->pdev, 0xe0, 0xa0);

	pci_read_config_byte(rtlpci->pdev, 0xe0, &offset_e0);

	if (offset_e0 == 0xA0) {
		pci_read_config_dword(rtlpci->pdev, 0xe4, &offset_e4);
		if (offset_e4 & BIT(23))
			status = true;
	}

	return status;
}

static bool rtl_pci_check_buddy_priv(struct ieee80211_hw *hw,
				     struct rtl_priv **buddy_priv)
{
	struct rtl_priv *rtlpriv = rtl_priv(hw);
	struct rtl_pci_priv *pcipriv = rtl_pcipriv(hw);
	bool find_buddy_priv = false;
	struct rtl_priv *tpriv = NULL;
	struct rtl_pci_priv *tpcipriv = NULL;

	if (!list_empty(&rtlpriv->glb_var->glb_priv_list)) {
		list_for_each_entry(tpriv, &rtlpriv->glb_var->glb_priv_list,
				    list) {
			if (tpriv) {
				tpcipriv = (struct rtl_pci_priv *)tpriv->priv;
				RT_TRACE(rtlpriv, COMP_INIT, DBG_LOUD,
					 "pcipriv->ndis_adapter.funcnumber %x\n",
					pcipriv->ndis_adapter.funcnumber);
				RT_TRACE(rtlpriv, COMP_INIT, DBG_LOUD,
					 "tpcipriv->ndis_adapter.funcnumber %x\n",
					tpcipriv->ndis_adapter.funcnumber);

				if ((pcipriv->ndis_adapter.busnumber ==
				     tpcipriv->ndis_adapter.busnumber) &&
				    (pcipriv->ndis_adapter.devnumber ==
				    tpcipriv->ndis_adapter.devnumber) &&
				    (pcipriv->ndis_adapter.funcnumber !=
				    tpcipriv->ndis_adapter.funcnumber)) {
					find_buddy_priv = true;
					break;
				}
			}
		}
	}

	RT_TRACE(rtlpriv, COMP_INIT, DBG_LOUD,
		 "find_buddy_priv %d\n", find_buddy_priv);

	if (find_buddy_priv)
		*buddy_priv = tpriv;

	return find_buddy_priv;
}

static void rtl_pci_get_linkcontrol_field(struct ieee80211_hw *hw)
{
	struct rtl_pci_priv *pcipriv = rtl_pcipriv(hw);
	struct rtl_pci *rtlpci = rtl_pcidev(pcipriv);
	u8 capabilityoffset = pcipriv->ndis_adapter.pcibridge_pciehdr_offset;
	u8 linkctrl_reg;
	u8 num4bbytes;

	num4bbytes = (capabilityoffset + 0x10) / 4;

	/*Read  Link Control Register */
	pci_read_config_byte(rtlpci->pdev, (num4bbytes << 2), &linkctrl_reg);

	pcipriv->ndis_adapter.pcibridge_linkctrlreg = linkctrl_reg;
}

static void rtl_pci_parse_configuration(struct pci_dev *pdev,
		struct ieee80211_hw *hw)
{
	struct rtl_priv *rtlpriv = rtl_priv(hw);
	struct rtl_pci_priv *pcipriv = rtl_pcipriv(hw);

	u8 tmp;
	u16 linkctrl_reg;

	/*Link Control Register */
	pcie_capability_read_word(pdev, PCI_EXP_LNKCTL, &linkctrl_reg);
	pcipriv->ndis_adapter.linkctrl_reg = (u8)linkctrl_reg;

	RT_TRACE(rtlpriv, COMP_INIT, DBG_TRACE, "Link Control Register =%x\n",
		 pcipriv->ndis_adapter.linkctrl_reg);

	pci_read_config_byte(pdev, 0x98, &tmp);
	tmp |= BIT(4);
	pci_write_config_byte(pdev, 0x98, tmp);

	tmp = 0x17;
	pci_write_config_byte(pdev, 0x70f, tmp);
}

static void rtl_pci_init_aspm(struct ieee80211_hw *hw)
{
	struct rtl_ps_ctl *ppsc = rtl_psc(rtl_priv(hw));

	_rtl_pci_update_default_setting(hw);

	if (ppsc->reg_rfps_level & RT_RF_PS_LEVEL_ALWAYS_ASPM) {
		/*Always enable ASPM & Clock Req. */
		rtl_pci_enable_aspm(hw);
		RT_SET_PS_LEVEL(ppsc, RT_RF_PS_LEVEL_ALWAYS_ASPM);
	}

}

static void _rtl_pci_io_handler_init(struct device *dev,
				     struct ieee80211_hw *hw)
{
	struct rtl_priv *rtlpriv = rtl_priv(hw);

	rtlpriv->io.dev = dev;

	rtlpriv->io.write8_async = pci_write8_async;
	rtlpriv->io.write16_async = pci_write16_async;
	rtlpriv->io.write32_async = pci_write32_async;

	rtlpriv->io.read8_sync = pci_read8_sync;
	rtlpriv->io.read16_sync = pci_read16_sync;
	rtlpriv->io.read32_sync = pci_read32_sync;

}

static bool _rtl_update_earlymode_info(struct ieee80211_hw *hw,
		struct sk_buff *skb, struct rtl_tcb_desc *tcb_desc, u8 tid)
{
	struct rtl_priv *rtlpriv = rtl_priv(hw);
	struct ieee80211_tx_info *info = IEEE80211_SKB_CB(skb);
	struct rtl_hal *rtlhal = rtl_hal(rtl_priv(hw));
	struct sk_buff *next_skb;
	u8 additionlen = FCS_LEN;

	/* here open is 4, wep/tkip is 8, aes is 12*/
	if (info->control.hw_key)
		additionlen += info->control.hw_key->icv_len;

	/* The most skb num is 6 */
	tcb_desc->empkt_num = 0;
	spin_lock_bh(&rtlpriv->locks.waitq_lock);
	skb_queue_walk(&rtlpriv->mac80211.skb_waitq[tid], next_skb) {
		struct ieee80211_tx_info *next_info;

		next_info = IEEE80211_SKB_CB(next_skb);
		if (next_info->flags & IEEE80211_TX_CTL_AMPDU) {
			tcb_desc->empkt_len[tcb_desc->empkt_num] =
				next_skb->len + additionlen;
			tcb_desc->empkt_num++;
		} else {
			break;
		}

		if (skb_queue_is_last(&rtlpriv->mac80211.skb_waitq[tid],
				      next_skb))
			break;

		if (tcb_desc->empkt_num >= rtlhal->max_earlymode_num)
			break;
	}
	spin_unlock_bh(&rtlpriv->locks.waitq_lock);

	return true;
}

/* just for early mode now */
static void _rtl_pci_tx_chk_waitq(struct ieee80211_hw *hw)
{
	struct rtl_priv *rtlpriv = rtl_priv(hw);
	struct rtl_mac *mac = rtl_mac(rtl_priv(hw));
	struct rtl_pci *rtlpci = rtl_pcidev(rtl_pcipriv(hw));
	struct sk_buff *skb = NULL;
	struct ieee80211_tx_info *info = NULL;
	struct rtl_hal *rtlhal = rtl_hal(rtl_priv(hw));
	int tid;

	if (!rtlpriv->rtlhal.earlymode_enable)
		return;

	if (rtlpriv->dm.supp_phymode_switch &&
	    (rtlpriv->easy_concurrent_ctl.switch_in_process ||
	    (rtlpriv->buddy_priv &&
	    rtlpriv->buddy_priv->easy_concurrent_ctl.switch_in_process)))
		return;
	/* we juse use em for BE/BK/VI/VO */
	for (tid = 7; tid >= 0; tid--) {
		u8 hw_queue = ac_to_hwq[rtl_tid_to_ac(tid)];
		struct rtl8192_tx_ring *ring = &rtlpci->tx_ring[hw_queue];
		while (!mac->act_scanning &&
		       rtlpriv->psc.rfpwr_state == ERFON) {
			struct rtl_tcb_desc tcb_desc;
			memset(&tcb_desc, 0, sizeof(struct rtl_tcb_desc));

			spin_lock_bh(&rtlpriv->locks.waitq_lock);
			if (!skb_queue_empty(&mac->skb_waitq[tid]) &&
			    (ring->entries - skb_queue_len(&ring->queue) >
			     rtlhal->max_earlymode_num)) {
				skb = skb_dequeue(&mac->skb_waitq[tid]);
			} else {
				spin_unlock_bh(&rtlpriv->locks.waitq_lock);
				break;
			}
			spin_unlock_bh(&rtlpriv->locks.waitq_lock);

			/* Some macaddr can't do early mode. like
			 * multicast/broadcast/no_qos data */
			info = IEEE80211_SKB_CB(skb);
			if (info->flags & IEEE80211_TX_CTL_AMPDU)
				_rtl_update_earlymode_info(hw, skb,
							   &tcb_desc, tid);

			rtlpriv->intf_ops->adapter_tx(hw, NULL, skb, &tcb_desc);
		}
	}
}


static void _rtl_pci_tx_isr(struct ieee80211_hw *hw, int prio)
{
	struct rtl_priv *rtlpriv = rtl_priv(hw);
	struct rtl_pci *rtlpci = rtl_pcidev(rtl_pcipriv(hw));

	struct rtl8192_tx_ring *ring = &rtlpci->tx_ring[prio];

	while (skb_queue_len(&ring->queue)) {
		struct sk_buff *skb;
		struct ieee80211_tx_info *info;
		__le16 fc;
		u8 tid;
		u8 *entry;

		if (rtlpriv->use_new_trx_flow)
			entry = (u8 *)(&ring->buffer_desc[ring->idx]);
		else
			entry = (u8 *)(&ring->desc[ring->idx]);

		if (rtlpriv->cfg->ops->get_available_desc &&
		    rtlpriv->cfg->ops->get_available_desc(hw, prio) <= 1) {
			RT_TRACE(rtlpriv, (COMP_INTR | COMP_SEND), DBG_DMESG,
				 "no available desc!\n");
			return;
		}

		if (!rtlpriv->cfg->ops->is_tx_desc_closed(hw, prio, ring->idx))
			return;
		ring->idx = (ring->idx + 1) % ring->entries;

		skb = __skb_dequeue(&ring->queue);
		pci_unmap_single(rtlpci->pdev,
				 rtlpriv->cfg->ops->
					     get_desc((u8 *)entry, true,
						      HW_DESC_TXBUFF_ADDR),
				 skb->len, PCI_DMA_TODEVICE);

		/* remove early mode header */
		if (rtlpriv->rtlhal.earlymode_enable)
			skb_pull(skb, EM_HDR_LEN);

		RT_TRACE(rtlpriv, (COMP_INTR | COMP_SEND), DBG_TRACE,
			 "new ring->idx:%d, free: skb_queue_len:%d, free: seq:%x\n",
			 ring->idx,
			 skb_queue_len(&ring->queue),
			 *(u16 *)(skb->data + 22));

		if (prio == TXCMD_QUEUE) {
			dev_kfree_skb(skb);
			goto tx_status_ok;

		}

		/* for sw LPS, just after NULL skb send out, we can
		 * sure AP knows we are sleeping, we should not let
		 * rf sleep
		 */
		fc = rtl_get_fc(skb);
		if (ieee80211_is_nullfunc(fc)) {
			if (ieee80211_has_pm(fc)) {
				rtlpriv->mac80211.offchan_delay = true;
				rtlpriv->psc.state_inap = true;
			} else {
				rtlpriv->psc.state_inap = false;
			}
		}
		if (ieee80211_is_action(fc)) {
			struct ieee80211_mgmt *action_frame =
				(struct ieee80211_mgmt *)skb->data;
			if (action_frame->u.action.u.ht_smps.action ==
			    WLAN_HT_ACTION_SMPS) {
				dev_kfree_skb(skb);
				goto tx_status_ok;
			}
		}

		/* update tid tx pkt num */
		tid = rtl_get_tid(skb);
		if (tid <= 7)
			rtlpriv->link_info.tidtx_inperiod[tid]++;

		info = IEEE80211_SKB_CB(skb);
		ieee80211_tx_info_clear_status(info);

		info->flags |= IEEE80211_TX_STAT_ACK;
		/*info->status.rates[0].count = 1; */

		ieee80211_tx_status_irqsafe(hw, skb);

		if ((ring->entries - skb_queue_len(&ring->queue)) <= 4) {

			RT_TRACE(rtlpriv, COMP_ERR, DBG_DMESG,
				 "more desc left, wake skb_queue@%d, ring->idx = %d, skb_queue_len = 0x%x\n",
				 prio, ring->idx,
				 skb_queue_len(&ring->queue));

			ieee80211_wake_queue(hw,
					skb_get_queue_mapping
					(skb));
		}
tx_status_ok:
		skb = NULL;
	}

	if (((rtlpriv->link_info.num_rx_inperiod +
		rtlpriv->link_info.num_tx_inperiod) > 8) ||
		(rtlpriv->link_info.num_rx_inperiod > 2)) {
		rtlpriv->enter_ps = false;
		schedule_work(&rtlpriv->works.lps_change_work);
	}
}

static int _rtl_pci_init_one_rxdesc(struct ieee80211_hw *hw,
				    struct sk_buff *new_skb, u8 *entry,
				    int rxring_idx, int desc_idx)
{
	struct rtl_priv *rtlpriv = rtl_priv(hw);
	struct rtl_pci *rtlpci = rtl_pcidev(rtl_pcipriv(hw));
	u32 bufferaddress;
	u8 tmp_one = 1;
	struct sk_buff *skb;

	if (likely(new_skb)) {
		skb = new_skb;
		goto remap;
	}
	skb = dev_alloc_skb(rtlpci->rxbuffersize);
	if (!skb)
		return 0;

remap:
	/* just set skb->cb to mapping addr for pci_unmap_single use */
	*((dma_addr_t *)skb->cb) =
		pci_map_single(rtlpci->pdev, skb_tail_pointer(skb),
			       rtlpci->rxbuffersize, PCI_DMA_FROMDEVICE);
	bufferaddress = *((dma_addr_t *)skb->cb);
	if (pci_dma_mapping_error(rtlpci->pdev, bufferaddress))
		return 0;
	rtlpci->rx_ring[rxring_idx].rx_buf[desc_idx] = skb;
	if (rtlpriv->use_new_trx_flow) {
		rtlpriv->cfg->ops->set_desc(hw, (u8 *)entry, false,
					    HW_DESC_RX_PREPARE,
					    (u8 *)&bufferaddress);
	} else {
		rtlpriv->cfg->ops->set_desc(hw, (u8 *)entry, false,
					    HW_DESC_RXBUFF_ADDR,
					    (u8 *)&bufferaddress);
		rtlpriv->cfg->ops->set_desc(hw, (u8 *)entry, false,
					    HW_DESC_RXPKT_LEN,
					    (u8 *)&rtlpci->rxbuffersize);
		rtlpriv->cfg->ops->set_desc(hw, (u8 *)entry, false,
					    HW_DESC_RXOWN,
					    (u8 *)&tmp_one);
	}
	return 1;
}

/* inorder to receive 8K AMSDU we have set skb to
 * 9100bytes in init rx ring, but if this packet is
 * not a AMSDU, this large packet will be sent to
 * TCP/IP directly, this cause big packet ping fail
 * like: "ping -s 65507", so here we will realloc skb
 * based on the true size of packet, Mac80211
 * Probably will do it better, but does not yet.
 *
 * Some platform will fail when alloc skb sometimes.
 * in this condition, we will send the old skb to
 * mac80211 directly, this will not cause any other
 * issues, but only this packet will be lost by TCP/IP
 */
static void _rtl_pci_rx_to_mac80211(struct ieee80211_hw *hw,
				    struct sk_buff *skb,
				    struct ieee80211_rx_status rx_status)
{
	if (unlikely(!rtl_action_proc(hw, skb, false))) {
		dev_kfree_skb_any(skb);
	} else {
		struct sk_buff *uskb = NULL;
		u8 *pdata;

		uskb = dev_alloc_skb(skb->len + 128);
		if (likely(uskb)) {
			memcpy(IEEE80211_SKB_RXCB(uskb), &rx_status,
			       sizeof(rx_status));
			pdata = (u8 *)skb_put(uskb, skb->len);
			memcpy(pdata, skb->data, skb->len);
			dev_kfree_skb_any(skb);
			ieee80211_rx_irqsafe(hw, uskb);
		} else {
			ieee80211_rx_irqsafe(hw, skb);
		}
	}
}

/*hsisr interrupt handler*/
static void _rtl_pci_hs_interrupt(struct ieee80211_hw *hw)
{
	struct rtl_priv *rtlpriv = rtl_priv(hw);
	struct rtl_pci *rtlpci = rtl_pcidev(rtl_pcipriv(hw));

	rtl_write_byte(rtlpriv, rtlpriv->cfg->maps[MAC_HSISR],
		       rtl_read_byte(rtlpriv, rtlpriv->cfg->maps[MAC_HSISR]) |
		       rtlpci->sys_irq_mask);
}

static void _rtl_pci_rx_interrupt(struct ieee80211_hw *hw)
{
	struct rtl_priv *rtlpriv = rtl_priv(hw);
	struct rtl_pci *rtlpci = rtl_pcidev(rtl_pcipriv(hw));
	int rxring_idx = RTL_PCI_RX_MPDU_QUEUE;
	struct ieee80211_rx_status rx_status = { 0 };
	unsigned int count = rtlpci->rxringcount;
	u8 own;
	u8 tmp_one;
	bool unicast = false;
	u8 hw_queue = 0;
	unsigned int rx_remained_cnt;
	struct rtl_stats stats = {
		.signal = 0,
		.rate = 0,
	};

	/*RX NORMAL PKT */
	while (count--) {
		struct ieee80211_hdr *hdr;
		__le16 fc;
		u16 len;
		/*rx buffer descriptor */
		struct rtl_rx_buffer_desc *buffer_desc = NULL;
		/*if use new trx flow, it means wifi info */
		struct rtl_rx_desc *pdesc = NULL;
		/*rx pkt */
		struct sk_buff *skb = rtlpci->rx_ring[rxring_idx].rx_buf[
				      rtlpci->rx_ring[rxring_idx].idx];
		struct sk_buff *new_skb;

		if (rtlpriv->use_new_trx_flow) {
			rx_remained_cnt =
				rtlpriv->cfg->ops->rx_desc_buff_remained_cnt(hw,
								      hw_queue);
			if (rx_remained_cnt == 0)
				return;

		} else {	/* rx descriptor */
			pdesc = &rtlpci->rx_ring[rxring_idx].desc[
				rtlpci->rx_ring[rxring_idx].idx];

			own = (u8)rtlpriv->cfg->ops->get_desc((u8 *)pdesc,
							      false,
							      HW_DESC_OWN);
			if (own) /* wait data to be filled by hardware */
				return;
		}

		/* Reaching this point means: data is filled already
		 * AAAAAAttention !!!
		 * We can NOT access 'skb' before 'pci_unmap_single'
		 */
		pci_unmap_single(rtlpci->pdev, *((dma_addr_t *)skb->cb),
				 rtlpci->rxbuffersize, PCI_DMA_FROMDEVICE);

		/* get a new skb - if fail, old one will be reused */
		new_skb = dev_alloc_skb(rtlpci->rxbuffersize);
		if (unlikely(!new_skb)) {
			pr_err("Allocation of new skb failed in %s\n",
			       __func__);
			goto no_new;
		}
		if (rtlpriv->use_new_trx_flow) {
			buffer_desc =
			  &rtlpci->rx_ring[rxring_idx].buffer_desc
				[rtlpci->rx_ring[rxring_idx].idx];
			/*means rx wifi info*/
			pdesc = (struct rtl_rx_desc *)skb->data;
		}
		memset(&rx_status , 0 , sizeof(rx_status));
		rtlpriv->cfg->ops->query_rx_desc(hw, &stats,
						 &rx_status, (u8 *)pdesc, skb);

		if (rtlpriv->use_new_trx_flow)
			rtlpriv->cfg->ops->rx_check_dma_ok(hw,
							   (u8 *)buffer_desc,
							   hw_queue);

		len = rtlpriv->cfg->ops->get_desc((u8 *)pdesc, false,
						  HW_DESC_RXPKT_LEN);

		if (skb->end - skb->tail > len) {
			skb_put(skb, len);
			if (rtlpriv->use_new_trx_flow)
				skb_reserve(skb, stats.rx_drvinfo_size +
					    stats.rx_bufshift + 24);
			else
				skb_reserve(skb, stats.rx_drvinfo_size +
					    stats.rx_bufshift);
		} else {
			RT_TRACE(rtlpriv, COMP_ERR, DBG_WARNING,
				 "skb->end - skb->tail = %d, len is %d\n",
				 skb->end - skb->tail, len);
			dev_kfree_skb_any(skb);
			goto new_trx_end;
		}
		/* handle command packet here */
		if (rtlpriv->cfg->ops->rx_command_packet &&
		    rtlpriv->cfg->ops->rx_command_packet(hw, stats, skb)) {
				dev_kfree_skb_any(skb);
				goto new_trx_end;
		}

		/*
		 * NOTICE This can not be use for mac80211,
		 * this is done in mac80211 code,
		 * if done here sec DHCP will fail
		 * skb_trim(skb, skb->len - 4);
		 */

		hdr = rtl_get_hdr(skb);
		fc = rtl_get_fc(skb);

		if (!stats.crc && !stats.hwerror) {
			memcpy(IEEE80211_SKB_RXCB(skb), &rx_status,
			       sizeof(rx_status));

			if (is_broadcast_ether_addr(hdr->addr1)) {
				;/*TODO*/
			} else if (is_multicast_ether_addr(hdr->addr1)) {
				;/*TODO*/
			} else {
				unicast = true;
				rtlpriv->stats.rxbytesunicast += skb->len;
			}
			rtl_is_special_data(hw, skb, false);

			if (ieee80211_is_data(fc)) {
				rtlpriv->cfg->ops->led_control(hw, LED_CTL_RX);
				if (unicast)
					rtlpriv->link_info.num_rx_inperiod++;
			}
			/* static bcn for roaming */
			rtl_beacon_statistic(hw, skb);
			rtl_p2p_info(hw, (void *)skb->data, skb->len);
			/* for sw lps */
			rtl_swlps_beacon(hw, (void *)skb->data, skb->len);
			rtl_recognize_peer(hw, (void *)skb->data, skb->len);
			if ((rtlpriv->mac80211.opmode == NL80211_IFTYPE_AP) &&
			    (rtlpriv->rtlhal.current_bandtype ==
			     BAND_ON_2_4G) &&
			    (ieee80211_is_beacon(fc) ||
			     ieee80211_is_probe_resp(fc))) {
				dev_kfree_skb_any(skb);
			} else {
				_rtl_pci_rx_to_mac80211(hw, skb, rx_status);
			}
		} else {
			dev_kfree_skb_any(skb);
		}
new_trx_end:
		if (rtlpriv->use_new_trx_flow) {
			rtlpci->rx_ring[hw_queue].next_rx_rp += 1;
			rtlpci->rx_ring[hw_queue].next_rx_rp %=
					RTL_PCI_MAX_RX_COUNT;

			rx_remained_cnt--;
			rtl_write_word(rtlpriv, 0x3B4,
				       rtlpci->rx_ring[hw_queue].next_rx_rp);
		}
		if (((rtlpriv->link_info.num_rx_inperiod +
		      rtlpriv->link_info.num_tx_inperiod) > 8) ||
		      (rtlpriv->link_info.num_rx_inperiod > 2)) {
			rtlpriv->enter_ps = false;
			schedule_work(&rtlpriv->works.lps_change_work);
		}
<<<<<<< HEAD
end:
		skb = new_skb;
no_new:
=======
>>>>>>> d5307114
		if (rtlpriv->use_new_trx_flow) {
			_rtl_pci_init_one_rxdesc(hw, skb, (u8 *)buffer_desc,
						 rxring_idx,
						 rtlpci->rx_ring[rxring_idx].idx);
		} else {
			_rtl_pci_init_one_rxdesc(hw, skb, (u8 *)pdesc,
						 rxring_idx,
						 rtlpci->rx_ring[rxring_idx].idx);
			if (rtlpci->rx_ring[rxring_idx].idx ==
			    rtlpci->rxringcount - 1)
				rtlpriv->cfg->ops->set_desc(hw, (u8 *)pdesc,
							    false,
							    HW_DESC_RXERO,
							    (u8 *)&tmp_one);
		}
		rtlpci->rx_ring[rxring_idx].idx =
				(rtlpci->rx_ring[rxring_idx].idx + 1) %
				rtlpci->rxringcount;
	}
}

static irqreturn_t _rtl_pci_interrupt(int irq, void *dev_id)
{
	struct ieee80211_hw *hw = dev_id;
	struct rtl_pci *rtlpci = rtl_pcidev(rtl_pcipriv(hw));
	struct rtl_priv *rtlpriv = rtl_priv(hw);
	struct rtl_hal *rtlhal = rtl_hal(rtl_priv(hw));
	unsigned long flags;
	u32 inta = 0;
	u32 intb = 0;
	irqreturn_t ret = IRQ_HANDLED;

	if (rtlpci->irq_enabled == 0)
		return ret;

	spin_lock_irqsave(&rtlpriv->locks.irq_th_lock , flags);
	rtlpriv->cfg->ops->disable_interrupt(hw);

	/*read ISR: 4/8bytes */
	rtlpriv->cfg->ops->interrupt_recognized(hw, &inta, &intb);

	/*Shared IRQ or HW disappared */
	if (!inta || inta == 0xffff)
		goto done;

	/*<1> beacon related */
	if (inta & rtlpriv->cfg->maps[RTL_IMR_TBDOK]) {
		RT_TRACE(rtlpriv, COMP_INTR, DBG_TRACE,
			 "beacon ok interrupt!\n");
	}

	if (unlikely(inta & rtlpriv->cfg->maps[RTL_IMR_TBDER])) {
		RT_TRACE(rtlpriv, COMP_INTR, DBG_TRACE,
			 "beacon err interrupt!\n");
	}

	if (inta & rtlpriv->cfg->maps[RTL_IMR_BDOK]) {
		RT_TRACE(rtlpriv, COMP_INTR, DBG_TRACE, "beacon interrupt!\n");
	}

	if (inta & rtlpriv->cfg->maps[RTL_IMR_BCNINT]) {
		RT_TRACE(rtlpriv, COMP_INTR, DBG_TRACE,
			 "prepare beacon for interrupt!\n");
		tasklet_schedule(&rtlpriv->works.irq_prepare_bcn_tasklet);
	}

	/*<2> Tx related */
	if (unlikely(intb & rtlpriv->cfg->maps[RTL_IMR_TXFOVW]))
		RT_TRACE(rtlpriv, COMP_ERR, DBG_WARNING, "IMR_TXFOVW!\n");

	if (inta & rtlpriv->cfg->maps[RTL_IMR_MGNTDOK]) {
		RT_TRACE(rtlpriv, COMP_INTR, DBG_TRACE,
			 "Manage ok interrupt!\n");
		_rtl_pci_tx_isr(hw, MGNT_QUEUE);
	}

	if (inta & rtlpriv->cfg->maps[RTL_IMR_HIGHDOK]) {
		RT_TRACE(rtlpriv, COMP_INTR, DBG_TRACE,
			 "HIGH_QUEUE ok interrupt!\n");
		_rtl_pci_tx_isr(hw, HIGH_QUEUE);
	}

	if (inta & rtlpriv->cfg->maps[RTL_IMR_BKDOK]) {
		rtlpriv->link_info.num_tx_inperiod++;

		RT_TRACE(rtlpriv, COMP_INTR, DBG_TRACE,
			 "BK Tx OK interrupt!\n");
		_rtl_pci_tx_isr(hw, BK_QUEUE);
	}

	if (inta & rtlpriv->cfg->maps[RTL_IMR_BEDOK]) {
		rtlpriv->link_info.num_tx_inperiod++;

		RT_TRACE(rtlpriv, COMP_INTR, DBG_TRACE,
			 "BE TX OK interrupt!\n");
		_rtl_pci_tx_isr(hw, BE_QUEUE);
	}

	if (inta & rtlpriv->cfg->maps[RTL_IMR_VIDOK]) {
		rtlpriv->link_info.num_tx_inperiod++;

		RT_TRACE(rtlpriv, COMP_INTR, DBG_TRACE,
			 "VI TX OK interrupt!\n");
		_rtl_pci_tx_isr(hw, VI_QUEUE);
	}

	if (inta & rtlpriv->cfg->maps[RTL_IMR_VODOK]) {
		rtlpriv->link_info.num_tx_inperiod++;

		RT_TRACE(rtlpriv, COMP_INTR, DBG_TRACE,
			 "Vo TX OK interrupt!\n");
		_rtl_pci_tx_isr(hw, VO_QUEUE);
	}

	if (rtlhal->hw_type == HARDWARE_TYPE_RTL8192SE) {
		if (inta & rtlpriv->cfg->maps[RTL_IMR_COMDOK]) {
			rtlpriv->link_info.num_tx_inperiod++;

			RT_TRACE(rtlpriv, COMP_INTR, DBG_TRACE,
				 "CMD TX OK interrupt!\n");
			_rtl_pci_tx_isr(hw, TXCMD_QUEUE);
		}
	}

	/*<3> Rx related */
	if (inta & rtlpriv->cfg->maps[RTL_IMR_ROK]) {
		RT_TRACE(rtlpriv, COMP_INTR, DBG_TRACE, "Rx ok interrupt!\n");
		_rtl_pci_rx_interrupt(hw);
	}

	if (unlikely(inta & rtlpriv->cfg->maps[RTL_IMR_RDU])) {
		RT_TRACE(rtlpriv, COMP_ERR, DBG_WARNING,
			 "rx descriptor unavailable!\n");
		_rtl_pci_rx_interrupt(hw);
	}

	if (unlikely(intb & rtlpriv->cfg->maps[RTL_IMR_RXFOVW])) {
		RT_TRACE(rtlpriv, COMP_ERR, DBG_WARNING, "rx overflow !\n");
		_rtl_pci_rx_interrupt(hw);
	}

	/*<4> fw related*/
	if (rtlhal->hw_type == HARDWARE_TYPE_RTL8723AE) {
		if (inta & rtlpriv->cfg->maps[RTL_IMR_C2HCMD]) {
			RT_TRACE(rtlpriv, COMP_INTR, DBG_TRACE,
				 "firmware interrupt!\n");
			queue_delayed_work(rtlpriv->works.rtl_wq,
					   &rtlpriv->works.fwevt_wq, 0);
		}
	}

	/*<5> hsisr related*/
	/* Only 8188EE & 8723BE Supported.
	 * If Other ICs Come in, System will corrupt,
	 * because maps[RTL_IMR_HSISR_IND] & maps[MAC_HSISR]
	 * are not initialized
	 */
	if (rtlhal->hw_type == HARDWARE_TYPE_RTL8188EE ||
	    rtlhal->hw_type == HARDWARE_TYPE_RTL8723BE) {
		if (unlikely(inta & rtlpriv->cfg->maps[RTL_IMR_HSISR_IND])) {
			RT_TRACE(rtlpriv, COMP_INTR, DBG_TRACE,
				 "hsisr interrupt!\n");
			_rtl_pci_hs_interrupt(hw);
		}
	}

	if (rtlpriv->rtlhal.earlymode_enable)
		tasklet_schedule(&rtlpriv->works.irq_tasklet);

done:
	rtlpriv->cfg->ops->enable_interrupt(hw);
	spin_unlock_irqrestore(&rtlpriv->locks.irq_th_lock, flags);
	return ret;
}

static void _rtl_pci_irq_tasklet(struct ieee80211_hw *hw)
{
	_rtl_pci_tx_chk_waitq(hw);
}

static void _rtl_pci_prepare_bcn_tasklet(struct ieee80211_hw *hw)
{
	struct rtl_priv *rtlpriv = rtl_priv(hw);
	struct rtl_pci *rtlpci = rtl_pcidev(rtl_pcipriv(hw));
	struct rtl_mac *mac = rtl_mac(rtl_priv(hw));
	struct rtl8192_tx_ring *ring = NULL;
	struct ieee80211_hdr *hdr = NULL;
	struct ieee80211_tx_info *info = NULL;
	struct sk_buff *pskb = NULL;
	struct rtl_tx_desc *pdesc = NULL;
	struct rtl_tcb_desc tcb_desc;
	/*This is for new trx flow*/
	struct rtl_tx_buffer_desc *pbuffer_desc = NULL;
	u8 temp_one = 1;

	memset(&tcb_desc, 0, sizeof(struct rtl_tcb_desc));
	ring = &rtlpci->tx_ring[BEACON_QUEUE];
	pskb = __skb_dequeue(&ring->queue);
	if (pskb)
		kfree_skb(pskb);

	/*NB: the beacon data buffer must be 32-bit aligned. */
	pskb = ieee80211_beacon_get(hw, mac->vif);
	if (pskb == NULL)
		return;
	hdr = rtl_get_hdr(pskb);
	info = IEEE80211_SKB_CB(pskb);
	pdesc = &ring->desc[0];
	if (rtlpriv->use_new_trx_flow)
		pbuffer_desc = &ring->buffer_desc[0];

	rtlpriv->cfg->ops->fill_tx_desc(hw, hdr, (u8 *)pdesc,
					(u8 *)pbuffer_desc, info, NULL, pskb,
					BEACON_QUEUE, &tcb_desc);

	__skb_queue_tail(&ring->queue, pskb);

	if (rtlpriv->use_new_trx_flow) {
		temp_one = 4;
		rtlpriv->cfg->ops->set_desc(hw, (u8 *)pbuffer_desc, true,
					    HW_DESC_OWN, (u8 *)&temp_one);
	} else {
		rtlpriv->cfg->ops->set_desc(hw, (u8 *)pdesc, true, HW_DESC_OWN,
					    &temp_one);
	}
	return;
}

static void _rtl_pci_init_trx_var(struct ieee80211_hw *hw)
{
	struct rtl_pci *rtlpci = rtl_pcidev(rtl_pcipriv(hw));
	struct rtl_priv *rtlpriv = rtl_priv(hw);
	struct rtl_hal *rtlhal = rtl_hal(rtlpriv);
	u8 i;
	u16 desc_num;

	if (rtlhal->hw_type == HARDWARE_TYPE_RTL8192EE)
		desc_num = TX_DESC_NUM_92E;
	else
		desc_num = RT_TXDESC_NUM;

	for (i = 0; i < RTL_PCI_MAX_TX_QUEUE_COUNT; i++)
		rtlpci->txringcount[i] = desc_num;

	/*
	 *we just alloc 2 desc for beacon queue,
	 *because we just need first desc in hw beacon.
	 */
	rtlpci->txringcount[BEACON_QUEUE] = 2;

	/*BE queue need more descriptor for performance
	 *consideration or, No more tx desc will happen,
	 *and may cause mac80211 mem leakage.
	 */
	if (!rtl_priv(hw)->use_new_trx_flow)
		rtlpci->txringcount[BE_QUEUE] = RT_TXDESC_NUM_BE_QUEUE;

	rtlpci->rxbuffersize = 9100;	/*2048/1024; */
	rtlpci->rxringcount = RTL_PCI_MAX_RX_COUNT;	/*64; */
}

static void _rtl_pci_init_struct(struct ieee80211_hw *hw,
		struct pci_dev *pdev)
{
	struct rtl_priv *rtlpriv = rtl_priv(hw);
	struct rtl_mac *mac = rtl_mac(rtl_priv(hw));
	struct rtl_pci *rtlpci = rtl_pcidev(rtl_pcipriv(hw));
	struct rtl_hal *rtlhal = rtl_hal(rtl_priv(hw));

	rtlpci->up_first_time = true;
	rtlpci->being_init_adapter = false;

	rtlhal->hw = hw;
	rtlpci->pdev = pdev;

	/*Tx/Rx related var */
	_rtl_pci_init_trx_var(hw);

	/*IBSS*/ mac->beacon_interval = 100;

	/*AMPDU*/
	mac->min_space_cfg = 0;
	mac->max_mss_density = 0;
	/*set sane AMPDU defaults */
	mac->current_ampdu_density = 7;
	mac->current_ampdu_factor = 3;

	/*QOS*/
	rtlpci->acm_method = EACMWAY2_SW;

	/*task */
	tasklet_init(&rtlpriv->works.irq_tasklet,
		     (void (*)(unsigned long))_rtl_pci_irq_tasklet,
		     (unsigned long)hw);
	tasklet_init(&rtlpriv->works.irq_prepare_bcn_tasklet,
		     (void (*)(unsigned long))_rtl_pci_prepare_bcn_tasklet,
		     (unsigned long)hw);
	INIT_WORK(&rtlpriv->works.lps_change_work,
		  rtl_lps_change_work_callback);
}

static int _rtl_pci_init_tx_ring(struct ieee80211_hw *hw,
				 unsigned int prio, unsigned int entries)
{
	struct rtl_pci *rtlpci = rtl_pcidev(rtl_pcipriv(hw));
	struct rtl_priv *rtlpriv = rtl_priv(hw);
	struct rtl_tx_buffer_desc *buffer_desc;
	struct rtl_tx_desc *desc;
	dma_addr_t buffer_desc_dma, desc_dma;
	u32 nextdescaddress;
	int i;

	/* alloc tx buffer desc for new trx flow*/
	if (rtlpriv->use_new_trx_flow) {
		buffer_desc =
		   pci_zalloc_consistent(rtlpci->pdev,
					 sizeof(*buffer_desc) * entries,
					 &buffer_desc_dma);

		if (!buffer_desc || (unsigned long)buffer_desc & 0xFF) {
			RT_TRACE(rtlpriv, COMP_ERR, DBG_EMERG,
				 "Cannot allocate TX ring (prio = %d)\n",
				 prio);
			return -ENOMEM;
		}

		rtlpci->tx_ring[prio].buffer_desc = buffer_desc;
		rtlpci->tx_ring[prio].buffer_desc_dma = buffer_desc_dma;

		rtlpci->tx_ring[prio].cur_tx_rp = 0;
		rtlpci->tx_ring[prio].cur_tx_wp = 0;
		rtlpci->tx_ring[prio].avl_desc = entries;
	}

	/* alloc dma for this ring */
	desc = pci_zalloc_consistent(rtlpci->pdev,
				     sizeof(*desc) * entries, &desc_dma);

	if (!desc || (unsigned long)desc & 0xFF) {
		RT_TRACE(rtlpriv, COMP_ERR, DBG_EMERG,
			 "Cannot allocate TX ring (prio = %d)\n", prio);
		return -ENOMEM;
	}

	rtlpci->tx_ring[prio].desc = desc;
	rtlpci->tx_ring[prio].dma = desc_dma;

	rtlpci->tx_ring[prio].idx = 0;
	rtlpci->tx_ring[prio].entries = entries;
	skb_queue_head_init(&rtlpci->tx_ring[prio].queue);

	RT_TRACE(rtlpriv, COMP_INIT, DBG_LOUD, "queue:%d, ring_addr:%p\n",
		 prio, desc);

	/* init every desc in this ring */
	if (!rtlpriv->use_new_trx_flow) {
		for (i = 0; i < entries; i++) {
			nextdescaddress = (u32)desc_dma +
					  ((i +	1) % entries) *
					  sizeof(*desc);

			rtlpriv->cfg->ops->set_desc(hw, (u8 *)&desc[i],
						    true,
						    HW_DESC_TX_NEXTDESC_ADDR,
						    (u8 *)&nextdescaddress);
		}
	}
	return 0;
}

static int _rtl_pci_init_rx_ring(struct ieee80211_hw *hw, int rxring_idx)
{
	struct rtl_pci *rtlpci = rtl_pcidev(rtl_pcipriv(hw));
	struct rtl_priv *rtlpriv = rtl_priv(hw);
	int i;

	if (rtlpriv->use_new_trx_flow) {
		struct rtl_rx_buffer_desc *entry = NULL;
		/* alloc dma for this ring */
		rtlpci->rx_ring[rxring_idx].buffer_desc =
		    pci_zalloc_consistent(rtlpci->pdev,
					  sizeof(*rtlpci->rx_ring[rxring_idx].
						 buffer_desc) *
						 rtlpci->rxringcount,
					  &rtlpci->rx_ring[rxring_idx].dma);
		if (!rtlpci->rx_ring[rxring_idx].buffer_desc ||
		    (ulong)rtlpci->rx_ring[rxring_idx].buffer_desc & 0xFF) {
			RT_TRACE(rtlpriv, COMP_ERR, DBG_EMERG,
				 "Cannot allocate RX ring\n");
			return -ENOMEM;
		}

		/* init every desc in this ring */
		rtlpci->rx_ring[rxring_idx].idx = 0;
		for (i = 0; i < rtlpci->rxringcount; i++) {
			entry = &rtlpci->rx_ring[rxring_idx].buffer_desc[i];
			if (!_rtl_pci_init_one_rxdesc(hw, NULL, (u8 *)entry,
						      rxring_idx, i))
				return -ENOMEM;
		}
	} else {
		struct rtl_rx_desc *entry = NULL;
		u8 tmp_one = 1;
		/* alloc dma for this ring */
		rtlpci->rx_ring[rxring_idx].desc =
		    pci_zalloc_consistent(rtlpci->pdev,
					  sizeof(*rtlpci->rx_ring[rxring_idx].
					  desc) * rtlpci->rxringcount,
					  &rtlpci->rx_ring[rxring_idx].dma);
		if (!rtlpci->rx_ring[rxring_idx].desc ||
		    (unsigned long)rtlpci->rx_ring[rxring_idx].desc & 0xFF) {
			RT_TRACE(rtlpriv, COMP_ERR, DBG_EMERG,
				 "Cannot allocate RX ring\n");
			return -ENOMEM;
		}

		/* init every desc in this ring */
		rtlpci->rx_ring[rxring_idx].idx = 0;

		for (i = 0; i < rtlpci->rxringcount; i++) {
			entry = &rtlpci->rx_ring[rxring_idx].desc[i];
			if (!_rtl_pci_init_one_rxdesc(hw, NULL, (u8 *)entry,
						      rxring_idx, i))
				return -ENOMEM;
		}

		rtlpriv->cfg->ops->set_desc(hw, (u8 *)entry, false,
					    HW_DESC_RXERO, &tmp_one);
	}
	return 0;
}

static void _rtl_pci_free_tx_ring(struct ieee80211_hw *hw,
		unsigned int prio)
{
	struct rtl_priv *rtlpriv = rtl_priv(hw);
	struct rtl_pci *rtlpci = rtl_pcidev(rtl_pcipriv(hw));
	struct rtl8192_tx_ring *ring = &rtlpci->tx_ring[prio];

	/* free every desc in this ring */
	while (skb_queue_len(&ring->queue)) {
		u8 *entry;
		struct sk_buff *skb = __skb_dequeue(&ring->queue);

		if (rtlpriv->use_new_trx_flow)
			entry = (u8 *)(&ring->buffer_desc[ring->idx]);
		else
			entry = (u8 *)(&ring->desc[ring->idx]);

		pci_unmap_single(rtlpci->pdev,
				 rtlpriv->cfg->
					     ops->get_desc((u8 *)entry, true,
						   HW_DESC_TXBUFF_ADDR),
				 skb->len, PCI_DMA_TODEVICE);
		kfree_skb(skb);
		ring->idx = (ring->idx + 1) % ring->entries;
	}

	/* free dma of this ring */
	pci_free_consistent(rtlpci->pdev,
			    sizeof(*ring->desc) * ring->entries,
			    ring->desc, ring->dma);
	ring->desc = NULL;
	if (rtlpriv->use_new_trx_flow) {
		pci_free_consistent(rtlpci->pdev,
				    sizeof(*ring->buffer_desc) * ring->entries,
				    ring->buffer_desc, ring->buffer_desc_dma);
		ring->buffer_desc = NULL;
	}
}

static void _rtl_pci_free_rx_ring(struct ieee80211_hw *hw, int rxring_idx)
{
	struct rtl_priv *rtlpriv = rtl_priv(hw);
	struct rtl_pci *rtlpci = rtl_pcidev(rtl_pcipriv(hw));
	int i;

	/* free every desc in this ring */
	for (i = 0; i < rtlpci->rxringcount; i++) {
		struct sk_buff *skb = rtlpci->rx_ring[rxring_idx].rx_buf[i];

		if (!skb)
			continue;
		pci_unmap_single(rtlpci->pdev, *((dma_addr_t *)skb->cb),
				 rtlpci->rxbuffersize, PCI_DMA_FROMDEVICE);
		kfree_skb(skb);
	}

	/* free dma of this ring */
	if (rtlpriv->use_new_trx_flow) {
		pci_free_consistent(rtlpci->pdev,
				    sizeof(*rtlpci->rx_ring[rxring_idx].
				    buffer_desc) * rtlpci->rxringcount,
				    rtlpci->rx_ring[rxring_idx].buffer_desc,
				    rtlpci->rx_ring[rxring_idx].dma);
		rtlpci->rx_ring[rxring_idx].buffer_desc = NULL;
	} else {
		pci_free_consistent(rtlpci->pdev,
				    sizeof(*rtlpci->rx_ring[rxring_idx].desc) *
				    rtlpci->rxringcount,
				    rtlpci->rx_ring[rxring_idx].desc,
				    rtlpci->rx_ring[rxring_idx].dma);
		rtlpci->rx_ring[rxring_idx].desc = NULL;
	}
}

static int _rtl_pci_init_trx_ring(struct ieee80211_hw *hw)
{
	struct rtl_pci *rtlpci = rtl_pcidev(rtl_pcipriv(hw));
	int ret;
	int i, rxring_idx;

	/* rxring_idx 0:RX_MPDU_QUEUE
	 * rxring_idx 1:RX_CMD_QUEUE
	 */
	for (rxring_idx = 0; rxring_idx < RTL_PCI_MAX_RX_QUEUE; rxring_idx++) {
		ret = _rtl_pci_init_rx_ring(hw, rxring_idx);
		if (ret)
			return ret;
	}

	for (i = 0; i < RTL_PCI_MAX_TX_QUEUE_COUNT; i++) {
		ret = _rtl_pci_init_tx_ring(hw, i,
				 rtlpci->txringcount[i]);
		if (ret)
			goto err_free_rings;
	}

	return 0;

err_free_rings:
	for (rxring_idx = 0; rxring_idx < RTL_PCI_MAX_RX_QUEUE; rxring_idx++)
		_rtl_pci_free_rx_ring(hw, rxring_idx);

	for (i = 0; i < RTL_PCI_MAX_TX_QUEUE_COUNT; i++)
		if (rtlpci->tx_ring[i].desc ||
		    rtlpci->tx_ring[i].buffer_desc)
			_rtl_pci_free_tx_ring(hw, i);

	return 1;
}

static int _rtl_pci_deinit_trx_ring(struct ieee80211_hw *hw)
{
	u32 i, rxring_idx;

	/*free rx rings */
	for (rxring_idx = 0; rxring_idx < RTL_PCI_MAX_RX_QUEUE; rxring_idx++)
		_rtl_pci_free_rx_ring(hw, rxring_idx);

	/*free tx rings */
	for (i = 0; i < RTL_PCI_MAX_TX_QUEUE_COUNT; i++)
		_rtl_pci_free_tx_ring(hw, i);

	return 0;
}

int rtl_pci_reset_trx_ring(struct ieee80211_hw *hw)
{
	struct rtl_priv *rtlpriv = rtl_priv(hw);
	struct rtl_pci *rtlpci = rtl_pcidev(rtl_pcipriv(hw));
	int i, rxring_idx;
	unsigned long flags;
	u8 tmp_one = 1;
	u32 bufferaddress;
	/* rxring_idx 0:RX_MPDU_QUEUE */
	/* rxring_idx 1:RX_CMD_QUEUE */
	for (rxring_idx = 0; rxring_idx < RTL_PCI_MAX_RX_QUEUE; rxring_idx++) {
		/* force the rx_ring[RX_MPDU_QUEUE/
		 * RX_CMD_QUEUE].idx to the first one
		 *new trx flow, do nothing
		*/
		if (!rtlpriv->use_new_trx_flow &&
		    rtlpci->rx_ring[rxring_idx].desc) {
			struct rtl_rx_desc *entry = NULL;

			rtlpci->rx_ring[rxring_idx].idx = 0;
			for (i = 0; i < rtlpci->rxringcount; i++) {
				entry = &rtlpci->rx_ring[rxring_idx].desc[i];
				bufferaddress =
				  rtlpriv->cfg->ops->get_desc((u8 *)entry,
				  false , HW_DESC_RXBUFF_ADDR);
				memset((u8 *)entry , 0 ,
				       sizeof(*rtlpci->rx_ring
				       [rxring_idx].desc));/*clear one entry*/
				if (rtlpriv->use_new_trx_flow) {
					rtlpriv->cfg->ops->set_desc(hw,
					    (u8 *)entry, false,
					    HW_DESC_RX_PREPARE,
					    (u8 *)&bufferaddress);
				} else {
					rtlpriv->cfg->ops->set_desc(hw,
					    (u8 *)entry, false,
					    HW_DESC_RXBUFF_ADDR,
					    (u8 *)&bufferaddress);
					rtlpriv->cfg->ops->set_desc(hw,
					    (u8 *)entry, false,
					    HW_DESC_RXPKT_LEN,
					    (u8 *)&rtlpci->rxbuffersize);
					rtlpriv->cfg->ops->set_desc(hw,
					    (u8 *)entry, false,
					    HW_DESC_RXOWN,
					    (u8 *)&tmp_one);
				}
			}
			rtlpriv->cfg->ops->set_desc(hw, (u8 *)entry, false,
					    HW_DESC_RXERO, (u8 *)&tmp_one);
		}
		rtlpci->rx_ring[rxring_idx].idx = 0;
	}

	/*
	 *after reset, release previous pending packet,
	 *and force the  tx idx to the first one
	 */
	spin_lock_irqsave(&rtlpriv->locks.irq_th_lock, flags);
	for (i = 0; i < RTL_PCI_MAX_TX_QUEUE_COUNT; i++) {
		if (rtlpci->tx_ring[i].desc ||
		    rtlpci->tx_ring[i].buffer_desc) {
			struct rtl8192_tx_ring *ring = &rtlpci->tx_ring[i];

			while (skb_queue_len(&ring->queue)) {
				u8 *entry;
				struct sk_buff *skb =
					__skb_dequeue(&ring->queue);
				if (rtlpriv->use_new_trx_flow)
					entry = (u8 *)(&ring->buffer_desc
								[ring->idx]);
				else
					entry = (u8 *)(&ring->desc[ring->idx]);

				pci_unmap_single(rtlpci->pdev,
						 rtlpriv->cfg->ops->
							 get_desc((u8 *)
							 entry,
							 true,
							 HW_DESC_TXBUFF_ADDR),
						 skb->len, PCI_DMA_TODEVICE);
				kfree_skb(skb);
				ring->idx = (ring->idx + 1) % ring->entries;
			}
			ring->idx = 0;
		}
	}
	spin_unlock_irqrestore(&rtlpriv->locks.irq_th_lock, flags);

	return 0;
}

static bool rtl_pci_tx_chk_waitq_insert(struct ieee80211_hw *hw,
					struct ieee80211_sta *sta,
					struct sk_buff *skb)
{
	struct rtl_priv *rtlpriv = rtl_priv(hw);
	struct rtl_sta_info *sta_entry = NULL;
	u8 tid = rtl_get_tid(skb);
	__le16 fc = rtl_get_fc(skb);

	if (!sta)
		return false;
	sta_entry = (struct rtl_sta_info *)sta->drv_priv;

	if (!rtlpriv->rtlhal.earlymode_enable)
		return false;
	if (ieee80211_is_nullfunc(fc))
		return false;
	if (ieee80211_is_qos_nullfunc(fc))
		return false;
	if (ieee80211_is_pspoll(fc))
		return false;
	if (sta_entry->tids[tid].agg.agg_state != RTL_AGG_OPERATIONAL)
		return false;
	if (_rtl_mac_to_hwqueue(hw, skb) > VO_QUEUE)
		return false;
	if (tid > 7)
		return false;

	/* maybe every tid should be checked */
	if (!rtlpriv->link_info.higher_busytxtraffic[tid])
		return false;

	spin_lock_bh(&rtlpriv->locks.waitq_lock);
	skb_queue_tail(&rtlpriv->mac80211.skb_waitq[tid], skb);
	spin_unlock_bh(&rtlpriv->locks.waitq_lock);

	return true;
}

static int rtl_pci_tx(struct ieee80211_hw *hw,
		      struct ieee80211_sta *sta,
		      struct sk_buff *skb,
		      struct rtl_tcb_desc *ptcb_desc)
{
	struct rtl_priv *rtlpriv = rtl_priv(hw);
	struct rtl_sta_info *sta_entry = NULL;
	struct ieee80211_tx_info *info = IEEE80211_SKB_CB(skb);
	struct rtl8192_tx_ring *ring;
	struct rtl_tx_desc *pdesc;
	struct rtl_tx_buffer_desc *ptx_bd_desc = NULL;
	u16 idx;
	u8 hw_queue = _rtl_mac_to_hwqueue(hw, skb);
	unsigned long flags;
	struct ieee80211_hdr *hdr = rtl_get_hdr(skb);
	__le16 fc = rtl_get_fc(skb);
	u8 *pda_addr = hdr->addr1;
	struct rtl_pci *rtlpci = rtl_pcidev(rtl_pcipriv(hw));
	/*ssn */
	u8 tid = 0;
	u16 seq_number = 0;
	u8 own;
	u8 temp_one = 1;

	if (ieee80211_is_mgmt(fc))
		rtl_tx_mgmt_proc(hw, skb);

	if (rtlpriv->psc.sw_ps_enabled) {
		if (ieee80211_is_data(fc) && !ieee80211_is_nullfunc(fc) &&
			!ieee80211_has_pm(fc))
			hdr->frame_control |= cpu_to_le16(IEEE80211_FCTL_PM);
	}

	rtl_action_proc(hw, skb, true);

	if (is_multicast_ether_addr(pda_addr))
		rtlpriv->stats.txbytesmulticast += skb->len;
	else if (is_broadcast_ether_addr(pda_addr))
		rtlpriv->stats.txbytesbroadcast += skb->len;
	else
		rtlpriv->stats.txbytesunicast += skb->len;

	spin_lock_irqsave(&rtlpriv->locks.irq_th_lock, flags);
	ring = &rtlpci->tx_ring[hw_queue];
	if (hw_queue != BEACON_QUEUE) {
		if (rtlpriv->use_new_trx_flow)
			idx = ring->cur_tx_wp;
		else
			idx = (ring->idx + skb_queue_len(&ring->queue)) %
			      ring->entries;
	} else {
		idx = 0;
	}

	pdesc = &ring->desc[idx];
	if (rtlpriv->use_new_trx_flow) {
		ptx_bd_desc = &ring->buffer_desc[idx];
	} else {
		own = (u8) rtlpriv->cfg->ops->get_desc((u8 *)pdesc,
				true, HW_DESC_OWN);

		if ((own == 1) && (hw_queue != BEACON_QUEUE)) {
			RT_TRACE(rtlpriv, COMP_ERR, DBG_WARNING,
				 "No more TX desc@%d, ring->idx = %d, idx = %d, skb_queue_len = 0x%x\n",
				 hw_queue, ring->idx, idx,
				 skb_queue_len(&ring->queue));

			spin_unlock_irqrestore(&rtlpriv->locks.irq_th_lock,
					       flags);
			return skb->len;
		}
	}

	if (rtlpriv->cfg->ops->get_available_desc &&
	    rtlpriv->cfg->ops->get_available_desc(hw, hw_queue) == 0) {
			RT_TRACE(rtlpriv, COMP_ERR, DBG_WARNING,
				 "get_available_desc fail\n");
			spin_unlock_irqrestore(&rtlpriv->locks.irq_th_lock,
					       flags);
			return skb->len;
	}

	if (ieee80211_is_data_qos(fc)) {
		tid = rtl_get_tid(skb);
		if (sta) {
			sta_entry = (struct rtl_sta_info *)sta->drv_priv;
			seq_number = (le16_to_cpu(hdr->seq_ctrl) &
				      IEEE80211_SCTL_SEQ) >> 4;
			seq_number += 1;

			if (!ieee80211_has_morefrags(hdr->frame_control))
				sta_entry->tids[tid].seq_number = seq_number;
		}
	}

	if (ieee80211_is_data(fc))
		rtlpriv->cfg->ops->led_control(hw, LED_CTL_TX);

	rtlpriv->cfg->ops->fill_tx_desc(hw, hdr, (u8 *)pdesc,
			(u8 *)ptx_bd_desc, info, sta, skb, hw_queue, ptcb_desc);

	__skb_queue_tail(&ring->queue, skb);

	if (rtlpriv->use_new_trx_flow) {
		rtlpriv->cfg->ops->set_desc(hw, (u8 *)pdesc, true,
					    HW_DESC_OWN, &hw_queue);
	} else {
		rtlpriv->cfg->ops->set_desc(hw, (u8 *)pdesc, true,
					    HW_DESC_OWN, &temp_one);
	}

	if ((ring->entries - skb_queue_len(&ring->queue)) < 2 &&
	    hw_queue != BEACON_QUEUE) {
		RT_TRACE(rtlpriv, COMP_ERR, DBG_LOUD,
			 "less desc left, stop skb_queue@%d, ring->idx = %d, idx = %d, skb_queue_len = 0x%x\n",
			 hw_queue, ring->idx, idx,
			 skb_queue_len(&ring->queue));

		ieee80211_stop_queue(hw, skb_get_queue_mapping(skb));
	}

	spin_unlock_irqrestore(&rtlpriv->locks.irq_th_lock, flags);

	rtlpriv->cfg->ops->tx_polling(hw, hw_queue);

	return 0;
}

static void rtl_pci_flush(struct ieee80211_hw *hw, u32 queues, bool drop)
{
	struct rtl_priv *rtlpriv = rtl_priv(hw);
	struct rtl_pci_priv *pcipriv = rtl_pcipriv(hw);
	struct rtl_hal *rtlhal = rtl_hal(rtl_priv(hw));
	struct rtl_mac *mac = rtl_mac(rtl_priv(hw));
	u16 i = 0;
	int queue_id;
	struct rtl8192_tx_ring *ring;

	if (mac->skip_scan)
		return;

	for (queue_id = RTL_PCI_MAX_TX_QUEUE_COUNT - 1; queue_id >= 0;) {
		u32 queue_len;

		if (((queues >> queue_id) & 0x1) == 0) {
			queue_id--;
			continue;
		}
		ring = &pcipriv->dev.tx_ring[queue_id];
		queue_len = skb_queue_len(&ring->queue);
		if (queue_len == 0 || queue_id == BEACON_QUEUE ||
			queue_id == TXCMD_QUEUE) {
			queue_id--;
			continue;
		} else {
			msleep(20);
			i++;
		}

		/* we just wait 1s for all queues */
		if (rtlpriv->psc.rfpwr_state == ERFOFF ||
			is_hal_stop(rtlhal) || i >= 200)
			return;
	}
}

static void rtl_pci_deinit(struct ieee80211_hw *hw)
{
	struct rtl_priv *rtlpriv = rtl_priv(hw);
	struct rtl_pci *rtlpci = rtl_pcidev(rtl_pcipriv(hw));

	_rtl_pci_deinit_trx_ring(hw);

	synchronize_irq(rtlpci->pdev->irq);
	tasklet_kill(&rtlpriv->works.irq_tasklet);
	cancel_work_sync(&rtlpriv->works.lps_change_work);

	flush_workqueue(rtlpriv->works.rtl_wq);
	destroy_workqueue(rtlpriv->works.rtl_wq);

}

static int rtl_pci_init(struct ieee80211_hw *hw, struct pci_dev *pdev)
{
	struct rtl_priv *rtlpriv = rtl_priv(hw);
	int err;

	_rtl_pci_init_struct(hw, pdev);

	err = _rtl_pci_init_trx_ring(hw);
	if (err) {
		RT_TRACE(rtlpriv, COMP_ERR, DBG_EMERG,
			 "tx ring initialization failed\n");
		return err;
	}

	return 0;
}

static int rtl_pci_start(struct ieee80211_hw *hw)
{
	struct rtl_priv *rtlpriv = rtl_priv(hw);
	struct rtl_hal *rtlhal = rtl_hal(rtl_priv(hw));
	struct rtl_pci *rtlpci = rtl_pcidev(rtl_pcipriv(hw));
	struct rtl_ps_ctl *ppsc = rtl_psc(rtl_priv(hw));

	int err;

	rtl_pci_reset_trx_ring(hw);

	rtlpci->driver_is_goingto_unload = false;
	if (rtlpriv->cfg->ops->get_btc_status &&
	    rtlpriv->cfg->ops->get_btc_status()) {
		rtlpriv->btcoexist.btc_ops->btc_init_variables(rtlpriv);
		rtlpriv->btcoexist.btc_ops->btc_init_hal_vars(rtlpriv);
	}
	err = rtlpriv->cfg->ops->hw_init(hw);
	if (err) {
		RT_TRACE(rtlpriv, COMP_INIT, DBG_DMESG,
			 "Failed to config hardware!\n");
		return err;
	}

	rtlpriv->cfg->ops->enable_interrupt(hw);
	RT_TRACE(rtlpriv, COMP_INIT, DBG_LOUD, "enable_interrupt OK\n");

	rtl_init_rx_config(hw);

	/*should be after adapter start and interrupt enable. */
	set_hal_start(rtlhal);

	RT_CLEAR_PS_LEVEL(ppsc, RT_RF_OFF_LEVL_HALT_NIC);

	rtlpci->up_first_time = false;

	RT_TRACE(rtlpriv, COMP_INIT, DBG_DMESG, "rtl_pci_start OK\n");
	return 0;
}

static void rtl_pci_stop(struct ieee80211_hw *hw)
{
	struct rtl_priv *rtlpriv = rtl_priv(hw);
	struct rtl_pci *rtlpci = rtl_pcidev(rtl_pcipriv(hw));
	struct rtl_ps_ctl *ppsc = rtl_psc(rtl_priv(hw));
	struct rtl_hal *rtlhal = rtl_hal(rtl_priv(hw));
	unsigned long flags;
	u8 RFInProgressTimeOut = 0;

	if (rtlpriv->cfg->ops->get_btc_status())
		rtlpriv->btcoexist.btc_ops->btc_halt_notify();

	/*
	 *should be before disable interrupt&adapter
	 *and will do it immediately.
	 */
	set_hal_stop(rtlhal);

	rtlpci->driver_is_goingto_unload = true;
	rtlpriv->cfg->ops->disable_interrupt(hw);
	cancel_work_sync(&rtlpriv->works.lps_change_work);

	spin_lock_irqsave(&rtlpriv->locks.rf_ps_lock, flags);
	while (ppsc->rfchange_inprogress) {
		spin_unlock_irqrestore(&rtlpriv->locks.rf_ps_lock, flags);
		if (RFInProgressTimeOut > 100) {
			spin_lock_irqsave(&rtlpriv->locks.rf_ps_lock, flags);
			break;
		}
		mdelay(1);
		RFInProgressTimeOut++;
		spin_lock_irqsave(&rtlpriv->locks.rf_ps_lock, flags);
	}
	ppsc->rfchange_inprogress = true;
	spin_unlock_irqrestore(&rtlpriv->locks.rf_ps_lock, flags);

	rtlpriv->cfg->ops->hw_disable(hw);
	/* some things are not needed if firmware not available */
	if (!rtlpriv->max_fw_size)
		return;
	rtlpriv->cfg->ops->led_control(hw, LED_CTL_POWER_OFF);

	spin_lock_irqsave(&rtlpriv->locks.rf_ps_lock, flags);
	ppsc->rfchange_inprogress = false;
	spin_unlock_irqrestore(&rtlpriv->locks.rf_ps_lock, flags);

	rtl_pci_enable_aspm(hw);
}

static bool _rtl_pci_find_adapter(struct pci_dev *pdev,
		struct ieee80211_hw *hw)
{
	struct rtl_priv *rtlpriv = rtl_priv(hw);
	struct rtl_pci_priv *pcipriv = rtl_pcipriv(hw);
	struct rtl_hal *rtlhal = rtl_hal(rtl_priv(hw));
	struct pci_dev *bridge_pdev = pdev->bus->self;
	u16 venderid;
	u16 deviceid;
	u8 revisionid;
	u16 irqline;
	u8 tmp;

	pcipriv->ndis_adapter.pcibridge_vendor = PCI_BRIDGE_VENDOR_UNKNOWN;
	venderid = pdev->vendor;
	deviceid = pdev->device;
	pci_read_config_byte(pdev, 0x8, &revisionid);
	pci_read_config_word(pdev, 0x3C, &irqline);

	/* PCI ID 0x10ec:0x8192 occurs for both RTL8192E, which uses
	 * r8192e_pci, and RTL8192SE, which uses this driver. If the
	 * revision ID is RTL_PCI_REVISION_ID_8192PCIE (0x01), then
	 * the correct driver is r8192e_pci, thus this routine should
	 * return false.
	 */
	if (deviceid == RTL_PCI_8192SE_DID &&
	    revisionid == RTL_PCI_REVISION_ID_8192PCIE)
		return false;

	if (deviceid == RTL_PCI_8192_DID ||
	    deviceid == RTL_PCI_0044_DID ||
	    deviceid == RTL_PCI_0047_DID ||
	    deviceid == RTL_PCI_8192SE_DID ||
	    deviceid == RTL_PCI_8174_DID ||
	    deviceid == RTL_PCI_8173_DID ||
	    deviceid == RTL_PCI_8172_DID ||
	    deviceid == RTL_PCI_8171_DID) {
		switch (revisionid) {
		case RTL_PCI_REVISION_ID_8192PCIE:
			RT_TRACE(rtlpriv, COMP_INIT, DBG_DMESG,
				 "8192 PCI-E is found - vid/did=%x/%x\n",
				 venderid, deviceid);
			rtlhal->hw_type = HARDWARE_TYPE_RTL8192E;
			return false;
		case RTL_PCI_REVISION_ID_8192SE:
			RT_TRACE(rtlpriv, COMP_INIT, DBG_DMESG,
				 "8192SE is found - vid/did=%x/%x\n",
				 venderid, deviceid);
			rtlhal->hw_type = HARDWARE_TYPE_RTL8192SE;
			break;
		default:
			RT_TRACE(rtlpriv, COMP_ERR, DBG_WARNING,
				 "Err: Unknown device - vid/did=%x/%x\n",
				 venderid, deviceid);
			rtlhal->hw_type = HARDWARE_TYPE_RTL8192SE;
			break;

		}
	} else if (deviceid == RTL_PCI_8723AE_DID) {
		rtlhal->hw_type = HARDWARE_TYPE_RTL8723AE;
		RT_TRACE(rtlpriv, COMP_INIT, DBG_DMESG,
			 "8723AE PCI-E is found - "
			 "vid/did=%x/%x\n", venderid, deviceid);
	} else if (deviceid == RTL_PCI_8192CET_DID ||
		   deviceid == RTL_PCI_8192CE_DID ||
		   deviceid == RTL_PCI_8191CE_DID ||
		   deviceid == RTL_PCI_8188CE_DID) {
		rtlhal->hw_type = HARDWARE_TYPE_RTL8192CE;
		RT_TRACE(rtlpriv, COMP_INIT, DBG_DMESG,
			 "8192C PCI-E is found - vid/did=%x/%x\n",
			 venderid, deviceid);
	} else if (deviceid == RTL_PCI_8192DE_DID ||
		   deviceid == RTL_PCI_8192DE_DID2) {
		rtlhal->hw_type = HARDWARE_TYPE_RTL8192DE;
		RT_TRACE(rtlpriv, COMP_INIT, DBG_DMESG,
			 "8192D PCI-E is found - vid/did=%x/%x\n",
			 venderid, deviceid);
	} else if (deviceid == RTL_PCI_8188EE_DID) {
		rtlhal->hw_type = HARDWARE_TYPE_RTL8188EE;
		RT_TRACE(rtlpriv, COMP_INIT, DBG_LOUD,
			 "Find adapter, Hardware type is 8188EE\n");
	} else if (deviceid == RTL_PCI_8723BE_DID) {
			rtlhal->hw_type = HARDWARE_TYPE_RTL8723BE;
			RT_TRACE(rtlpriv, COMP_INIT , DBG_LOUD,
				 "Find adapter, Hardware type is 8723BE\n");
	} else if (deviceid == RTL_PCI_8192EE_DID) {
			rtlhal->hw_type = HARDWARE_TYPE_RTL8192EE;
			RT_TRACE(rtlpriv, COMP_INIT , DBG_LOUD,
				 "Find adapter, Hardware type is 8192EE\n");
	} else if (deviceid == RTL_PCI_8821AE_DID) {
			rtlhal->hw_type = HARDWARE_TYPE_RTL8821AE;
			RT_TRACE(rtlpriv, COMP_INIT , DBG_LOUD,
				 "Find adapter, Hardware type is 8821AE\n");
	} else if (deviceid == RTL_PCI_8812AE_DID) {
			rtlhal->hw_type = HARDWARE_TYPE_RTL8812AE;
			RT_TRACE(rtlpriv, COMP_INIT , DBG_LOUD,
				 "Find adapter, Hardware type is 8812AE\n");
	} else {
		RT_TRACE(rtlpriv, COMP_ERR, DBG_WARNING,
			 "Err: Unknown device - vid/did=%x/%x\n",
			 venderid, deviceid);

		rtlhal->hw_type = RTL_DEFAULT_HARDWARE_TYPE;
	}

	if (rtlhal->hw_type == HARDWARE_TYPE_RTL8192DE) {
		if (revisionid == 0 || revisionid == 1) {
			if (revisionid == 0) {
				RT_TRACE(rtlpriv, COMP_INIT, DBG_LOUD,
					 "Find 92DE MAC0\n");
				rtlhal->interfaceindex = 0;
			} else if (revisionid == 1) {
				RT_TRACE(rtlpriv, COMP_INIT, DBG_LOUD,
					 "Find 92DE MAC1\n");
				rtlhal->interfaceindex = 1;
			}
		} else {
			RT_TRACE(rtlpriv, COMP_INIT, DBG_LOUD,
				 "Unknown device - VendorID/DeviceID=%x/%x, Revision=%x\n",
				 venderid, deviceid, revisionid);
			rtlhal->interfaceindex = 0;
		}
	}

	/* 92ee use new trx flow */
	if (rtlhal->hw_type == HARDWARE_TYPE_RTL8192EE)
		rtlpriv->use_new_trx_flow = true;
	else
		rtlpriv->use_new_trx_flow = false;

	/*find bus info */
	pcipriv->ndis_adapter.busnumber = pdev->bus->number;
	pcipriv->ndis_adapter.devnumber = PCI_SLOT(pdev->devfn);
	pcipriv->ndis_adapter.funcnumber = PCI_FUNC(pdev->devfn);

	/*find bridge info */
	pcipriv->ndis_adapter.pcibridge_vendor = PCI_BRIDGE_VENDOR_UNKNOWN;
	/* some ARM have no bridge_pdev and will crash here
	 * so we should check if bridge_pdev is NULL
	 */
	if (bridge_pdev) {
		/*find bridge info if available */
		pcipriv->ndis_adapter.pcibridge_vendorid = bridge_pdev->vendor;
		for (tmp = 0; tmp < PCI_BRIDGE_VENDOR_MAX; tmp++) {
			if (bridge_pdev->vendor == pcibridge_vendors[tmp]) {
				pcipriv->ndis_adapter.pcibridge_vendor = tmp;
				RT_TRACE(rtlpriv, COMP_INIT, DBG_DMESG,
					 "Pci Bridge Vendor is found index: %d\n",
					 tmp);
				break;
			}
		}
	}

	if (pcipriv->ndis_adapter.pcibridge_vendor !=
		PCI_BRIDGE_VENDOR_UNKNOWN) {
		pcipriv->ndis_adapter.pcibridge_busnum =
		    bridge_pdev->bus->number;
		pcipriv->ndis_adapter.pcibridge_devnum =
		    PCI_SLOT(bridge_pdev->devfn);
		pcipriv->ndis_adapter.pcibridge_funcnum =
		    PCI_FUNC(bridge_pdev->devfn);
		pcipriv->ndis_adapter.pcibridge_pciehdr_offset =
		    pci_pcie_cap(bridge_pdev);
		pcipriv->ndis_adapter.num4bytes =
		    (pcipriv->ndis_adapter.pcibridge_pciehdr_offset + 0x10) / 4;

		rtl_pci_get_linkcontrol_field(hw);

		if (pcipriv->ndis_adapter.pcibridge_vendor ==
		    PCI_BRIDGE_VENDOR_AMD) {
			pcipriv->ndis_adapter.amd_l1_patch =
			    rtl_pci_get_amd_l1_patch(hw);
		}
	}

	RT_TRACE(rtlpriv, COMP_INIT, DBG_DMESG,
		 "pcidev busnumber:devnumber:funcnumber:vendor:link_ctl %d:%d:%d:%x:%x\n",
		 pcipriv->ndis_adapter.busnumber,
		 pcipriv->ndis_adapter.devnumber,
		 pcipriv->ndis_adapter.funcnumber,
		 pdev->vendor, pcipriv->ndis_adapter.linkctrl_reg);

	RT_TRACE(rtlpriv, COMP_INIT, DBG_DMESG,
		 "pci_bridge busnumber:devnumber:funcnumber:vendor:pcie_cap:link_ctl_reg:amd %d:%d:%d:%x:%x:%x:%x\n",
		 pcipriv->ndis_adapter.pcibridge_busnum,
		 pcipriv->ndis_adapter.pcibridge_devnum,
		 pcipriv->ndis_adapter.pcibridge_funcnum,
		 pcibridge_vendors[pcipriv->ndis_adapter.pcibridge_vendor],
		 pcipriv->ndis_adapter.pcibridge_pciehdr_offset,
		 pcipriv->ndis_adapter.pcibridge_linkctrlreg,
		 pcipriv->ndis_adapter.amd_l1_patch);

	rtl_pci_parse_configuration(pdev, hw);
	list_add_tail(&rtlpriv->list, &rtlpriv->glb_var->glb_priv_list);

	return true;
}

static int rtl_pci_intr_mode_msi(struct ieee80211_hw *hw)
{
	struct rtl_priv *rtlpriv = rtl_priv(hw);
	struct rtl_pci_priv *pcipriv = rtl_pcipriv(hw);
	struct rtl_pci *rtlpci = rtl_pcidev(pcipriv);
	int ret;

	ret = pci_enable_msi(rtlpci->pdev);
	if (ret < 0)
		return ret;

	ret = request_irq(rtlpci->pdev->irq, &_rtl_pci_interrupt,
			  IRQF_SHARED, KBUILD_MODNAME, hw);
	if (ret < 0) {
		pci_disable_msi(rtlpci->pdev);
		return ret;
	}

	rtlpci->using_msi = true;

	RT_TRACE(rtlpriv, COMP_INIT|COMP_INTR, DBG_DMESG,
		 "MSI Interrupt Mode!\n");
	return 0;
}

static int rtl_pci_intr_mode_legacy(struct ieee80211_hw *hw)
{
	struct rtl_priv *rtlpriv = rtl_priv(hw);
	struct rtl_pci_priv *pcipriv = rtl_pcipriv(hw);
	struct rtl_pci *rtlpci = rtl_pcidev(pcipriv);
	int ret;

	ret = request_irq(rtlpci->pdev->irq, &_rtl_pci_interrupt,
			  IRQF_SHARED, KBUILD_MODNAME, hw);
	if (ret < 0)
		return ret;

	rtlpci->using_msi = false;
	RT_TRACE(rtlpriv, COMP_INIT|COMP_INTR, DBG_DMESG,
		 "Pin-based Interrupt Mode!\n");
	return 0;
}

static int rtl_pci_intr_mode_decide(struct ieee80211_hw *hw)
{
	struct rtl_pci_priv *pcipriv = rtl_pcipriv(hw);
	struct rtl_pci *rtlpci = rtl_pcidev(pcipriv);
	int ret;

	if (rtlpci->msi_support) {
		ret = rtl_pci_intr_mode_msi(hw);
		if (ret < 0)
			ret = rtl_pci_intr_mode_legacy(hw);
	} else {
		ret = rtl_pci_intr_mode_legacy(hw);
	}
	return ret;
}

int rtl_pci_probe(struct pci_dev *pdev,
			    const struct pci_device_id *id)
{
	struct ieee80211_hw *hw = NULL;

	struct rtl_priv *rtlpriv = NULL;
	struct rtl_pci_priv *pcipriv = NULL;
	struct rtl_pci *rtlpci;
	unsigned long pmem_start, pmem_len, pmem_flags;
	int err;

	err = pci_enable_device(pdev);
	if (err) {
		RT_ASSERT(false, "%s : Cannot enable new PCI device\n",
			  pci_name(pdev));
		return err;
	}

	if (!pci_set_dma_mask(pdev, DMA_BIT_MASK(32))) {
		if (pci_set_consistent_dma_mask(pdev, DMA_BIT_MASK(32))) {
			RT_ASSERT(false,
				  "Unable to obtain 32bit DMA for consistent allocations\n");
			err = -ENOMEM;
			goto fail1;
		}
	}

	pci_set_master(pdev);

	hw = ieee80211_alloc_hw(sizeof(struct rtl_pci_priv) +
				sizeof(struct rtl_priv), &rtl_ops);
	if (!hw) {
		RT_ASSERT(false,
			  "%s : ieee80211 alloc failed\n", pci_name(pdev));
		err = -ENOMEM;
		goto fail1;
	}

	SET_IEEE80211_DEV(hw, &pdev->dev);
	pci_set_drvdata(pdev, hw);

	rtlpriv = hw->priv;
	rtlpriv->hw = hw;
	pcipriv = (void *)rtlpriv->priv;
	pcipriv->dev.pdev = pdev;
	init_completion(&rtlpriv->firmware_loading_complete);
	/*proximity init here*/
	rtlpriv->proximity.proxim_on = false;

	pcipriv = (void *)rtlpriv->priv;
	pcipriv->dev.pdev = pdev;

	/* init cfg & intf_ops */
	rtlpriv->rtlhal.interface = INTF_PCI;
	rtlpriv->cfg = (struct rtl_hal_cfg *)(id->driver_data);
	rtlpriv->intf_ops = &rtl_pci_ops;
	rtlpriv->glb_var = &rtl_global_var;

	/*
	 *init dbgp flags before all
	 *other functions, because we will
	 *use it in other funtions like
	 *RT_TRACE/RT_PRINT/RTL_PRINT_DATA
	 *you can not use these macro
	 *before this
	 */
	rtl_dbgp_flag_init(hw);

	/* MEM map */
	err = pci_request_regions(pdev, KBUILD_MODNAME);
	if (err) {
		RT_ASSERT(false, "Can't obtain PCI resources\n");
		goto fail1;
	}

	pmem_start = pci_resource_start(pdev, rtlpriv->cfg->bar_id);
	pmem_len = pci_resource_len(pdev, rtlpriv->cfg->bar_id);
	pmem_flags = pci_resource_flags(pdev, rtlpriv->cfg->bar_id);

	/*shared mem start */
	rtlpriv->io.pci_mem_start =
			(unsigned long)pci_iomap(pdev,
			rtlpriv->cfg->bar_id, pmem_len);
	if (rtlpriv->io.pci_mem_start == 0) {
		RT_ASSERT(false, "Can't map PCI mem\n");
		err = -ENOMEM;
		goto fail2;
	}

	RT_TRACE(rtlpriv, COMP_INIT, DBG_DMESG,
		 "mem mapped space: start: 0x%08lx len:%08lx flags:%08lx, after map:0x%08lx\n",
		 pmem_start, pmem_len, pmem_flags,
		 rtlpriv->io.pci_mem_start);

	/* Disable Clk Request */
	pci_write_config_byte(pdev, 0x81, 0);
	/* leave D3 mode */
	pci_write_config_byte(pdev, 0x44, 0);
	pci_write_config_byte(pdev, 0x04, 0x06);
	pci_write_config_byte(pdev, 0x04, 0x07);

	/* find adapter */
	if (!_rtl_pci_find_adapter(pdev, hw)) {
		err = -ENODEV;
		goto fail3;
	}

	/* Init IO handler */
	_rtl_pci_io_handler_init(&pdev->dev, hw);

	/*like read eeprom and so on */
	rtlpriv->cfg->ops->read_eeprom_info(hw);

	if (rtlpriv->cfg->ops->init_sw_vars(hw)) {
		RT_TRACE(rtlpriv, COMP_ERR, DBG_EMERG, "Can't init_sw_vars\n");
		err = -ENODEV;
		goto fail3;
	}
	rtlpriv->cfg->ops->init_sw_leds(hw);

	/*aspm */
	rtl_pci_init_aspm(hw);

	/* Init mac80211 sw */
	err = rtl_init_core(hw);
	if (err) {
		RT_TRACE(rtlpriv, COMP_ERR, DBG_EMERG,
			 "Can't allocate sw for mac80211\n");
		goto fail3;
	}

	/* Init PCI sw */
	err = rtl_pci_init(hw, pdev);
	if (err) {
		RT_TRACE(rtlpriv, COMP_ERR, DBG_EMERG, "Failed to init PCI\n");
		goto fail3;
	}

	err = ieee80211_register_hw(hw);
	if (err) {
		RT_TRACE(rtlpriv, COMP_ERR, DBG_EMERG,
			 "Can't register mac80211 hw.\n");
		err = -ENODEV;
		goto fail3;
	}
	rtlpriv->mac80211.mac80211_registered = 1;

	err = sysfs_create_group(&pdev->dev.kobj, &rtl_attribute_group);
	if (err) {
		RT_TRACE(rtlpriv, COMP_ERR, DBG_EMERG,
			 "failed to create sysfs device attributes\n");
		goto fail3;
	}

	/*init rfkill */
	rtl_init_rfkill(hw);	/* Init PCI sw */

	rtlpci = rtl_pcidev(pcipriv);
	err = rtl_pci_intr_mode_decide(hw);
	if (err) {
		RT_TRACE(rtlpriv, COMP_INIT, DBG_DMESG,
			 "%s: failed to register IRQ handler\n",
			 wiphy_name(hw->wiphy));
		goto fail3;
	}
	rtlpci->irq_alloc = 1;

	set_bit(RTL_STATUS_INTERFACE_START, &rtlpriv->status);
	return 0;

fail3:
	pci_set_drvdata(pdev, NULL);
	rtl_deinit_core(hw);

	if (rtlpriv->io.pci_mem_start != 0)
		pci_iounmap(pdev, (void __iomem *)rtlpriv->io.pci_mem_start);

fail2:
	pci_release_regions(pdev);
	complete(&rtlpriv->firmware_loading_complete);

fail1:
	if (hw)
		ieee80211_free_hw(hw);
	pci_disable_device(pdev);

	return err;

}
EXPORT_SYMBOL(rtl_pci_probe);

void rtl_pci_disconnect(struct pci_dev *pdev)
{
	struct ieee80211_hw *hw = pci_get_drvdata(pdev);
	struct rtl_pci_priv *pcipriv = rtl_pcipriv(hw);
	struct rtl_priv *rtlpriv = rtl_priv(hw);
	struct rtl_pci *rtlpci = rtl_pcidev(pcipriv);
	struct rtl_mac *rtlmac = rtl_mac(rtlpriv);

	/* just in case driver is removed before firmware callback */
	wait_for_completion(&rtlpriv->firmware_loading_complete);
	clear_bit(RTL_STATUS_INTERFACE_START, &rtlpriv->status);

	sysfs_remove_group(&pdev->dev.kobj, &rtl_attribute_group);

	/*ieee80211_unregister_hw will call ops_stop */
	if (rtlmac->mac80211_registered == 1) {
		ieee80211_unregister_hw(hw);
		rtlmac->mac80211_registered = 0;
	} else {
		rtl_deinit_deferred_work(hw);
		rtlpriv->intf_ops->adapter_stop(hw);
	}
	rtlpriv->cfg->ops->disable_interrupt(hw);

	/*deinit rfkill */
	rtl_deinit_rfkill(hw);

	rtl_pci_deinit(hw);
	rtl_deinit_core(hw);
	rtlpriv->cfg->ops->deinit_sw_vars(hw);

	if (rtlpci->irq_alloc) {
		synchronize_irq(rtlpci->pdev->irq);
		free_irq(rtlpci->pdev->irq, hw);
		rtlpci->irq_alloc = 0;
	}

	if (rtlpci->using_msi)
		pci_disable_msi(rtlpci->pdev);

	list_del(&rtlpriv->list);
	if (rtlpriv->io.pci_mem_start != 0) {
		pci_iounmap(pdev, (void __iomem *)rtlpriv->io.pci_mem_start);
		pci_release_regions(pdev);
	}

	pci_disable_device(pdev);

	rtl_pci_disable_aspm(hw);

	pci_set_drvdata(pdev, NULL);

	ieee80211_free_hw(hw);
}
EXPORT_SYMBOL(rtl_pci_disconnect);

#ifdef CONFIG_PM_SLEEP
/***************************************
kernel pci power state define:
PCI_D0         ((pci_power_t __force) 0)
PCI_D1         ((pci_power_t __force) 1)
PCI_D2         ((pci_power_t __force) 2)
PCI_D3hot      ((pci_power_t __force) 3)
PCI_D3cold     ((pci_power_t __force) 4)
PCI_UNKNOWN    ((pci_power_t __force) 5)

This function is called when system
goes into suspend state mac80211 will
call rtl_mac_stop() from the mac80211
suspend function first, So there is
no need to call hw_disable here.
****************************************/
int rtl_pci_suspend(struct device *dev)
{
	struct pci_dev *pdev = to_pci_dev(dev);
	struct ieee80211_hw *hw = pci_get_drvdata(pdev);
	struct rtl_priv *rtlpriv = rtl_priv(hw);

	rtlpriv->cfg->ops->hw_suspend(hw);
	rtl_deinit_rfkill(hw);

	return 0;
}
EXPORT_SYMBOL(rtl_pci_suspend);

int rtl_pci_resume(struct device *dev)
{
	struct pci_dev *pdev = to_pci_dev(dev);
	struct ieee80211_hw *hw = pci_get_drvdata(pdev);
	struct rtl_priv *rtlpriv = rtl_priv(hw);

	rtlpriv->cfg->ops->hw_resume(hw);
	rtl_init_rfkill(hw);
	return 0;
}
EXPORT_SYMBOL(rtl_pci_resume);
#endif /* CONFIG_PM_SLEEP */

struct rtl_intf_ops rtl_pci_ops = {
	.read_efuse_byte = read_efuse_byte,
	.adapter_start = rtl_pci_start,
	.adapter_stop = rtl_pci_stop,
	.check_buddy_priv = rtl_pci_check_buddy_priv,
	.adapter_tx = rtl_pci_tx,
	.flush = rtl_pci_flush,
	.reset_trx_ring = rtl_pci_reset_trx_ring,
	.waitq_insert = rtl_pci_tx_chk_waitq_insert,

	.disable_aspm = rtl_pci_disable_aspm,
	.enable_aspm = rtl_pci_enable_aspm,
};<|MERGE_RESOLUTION|>--- conflicted
+++ resolved
@@ -931,12 +931,8 @@
 			rtlpriv->enter_ps = false;
 			schedule_work(&rtlpriv->works.lps_change_work);
 		}
-<<<<<<< HEAD
-end:
 		skb = new_skb;
 no_new:
-=======
->>>>>>> d5307114
 		if (rtlpriv->use_new_trx_flow) {
 			_rtl_pci_init_one_rxdesc(hw, skb, (u8 *)buffer_desc,
 						 rxring_idx,
