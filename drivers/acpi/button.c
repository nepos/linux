/*
 *  button.c - ACPI Button Driver
 *
 *  Copyright (C) 2001, 2002 Andy Grover <andrew.grover@intel.com>
 *  Copyright (C) 2001, 2002 Paul Diefenbaugh <paul.s.diefenbaugh@intel.com>
 *
 * ~~~~~~~~~~~~~~~~~~~~~~~~~~~~~~~~~~~~~~~~~~~~~~~~~~~~~~~~~~~~~~~~~~~~~~~~~~
 *
 *  This program is free software; you can redistribute it and/or modify
 *  it under the terms of the GNU General Public License as published by
 *  the Free Software Foundation; either version 2 of the License, or (at
 *  your option) any later version.
 *
 *  This program is distributed in the hope that it will be useful, but
 *  WITHOUT ANY WARRANTY; without even the implied warranty of
 *  MERCHANTABILITY or FITNESS FOR A PARTICULAR PURPOSE.  See the GNU
 *  General Public License for more details.
 *
 *  You should have received a copy of the GNU General Public License along
 *  with this program; if not, write to the Free Software Foundation, Inc.,
 *  59 Temple Place, Suite 330, Boston, MA 02111-1307 USA.
 *
 * ~~~~~~~~~~~~~~~~~~~~~~~~~~~~~~~~~~~~~~~~~~~~~~~~~~~~~~~~~~~~~~~~~~~~~~~~~~
 */

#include <linux/kernel.h>
#include <linux/module.h>
#include <linux/init.h>
#include <linux/types.h>
#include <linux/proc_fs.h>
#include <linux/seq_file.h>
#include <linux/input.h>
#include <acpi/acpi_bus.h>
#include <acpi/acpi_drivers.h>

#define ACPI_BUTTON_CLASS		"button"
#define ACPI_BUTTON_FILE_INFO		"info"
#define ACPI_BUTTON_FILE_STATE		"state"
#define ACPI_BUTTON_TYPE_UNKNOWN	0x00
#define ACPI_BUTTON_NOTIFY_STATUS	0x80

#define ACPI_BUTTON_SUBCLASS_POWER	"power"
#define ACPI_BUTTON_HID_POWER		"PNP0C0C"
#define ACPI_BUTTON_DEVICE_NAME_POWER	"Power Button"
#define ACPI_BUTTON_TYPE_POWER		0x01

#define ACPI_BUTTON_SUBCLASS_SLEEP	"sleep"
#define ACPI_BUTTON_HID_SLEEP		"PNP0C0E"
#define ACPI_BUTTON_DEVICE_NAME_SLEEP	"Sleep Button"
#define ACPI_BUTTON_TYPE_SLEEP		0x03

#define ACPI_BUTTON_SUBCLASS_LID	"lid"
#define ACPI_BUTTON_HID_LID		"PNP0C0D"
#define ACPI_BUTTON_DEVICE_NAME_LID	"Lid Switch"
#define ACPI_BUTTON_TYPE_LID		0x05

#define _COMPONENT		ACPI_BUTTON_COMPONENT
ACPI_MODULE_NAME("button");

MODULE_AUTHOR("Paul Diefenbaugh");
MODULE_DESCRIPTION("ACPI Button Driver");
MODULE_LICENSE("GPL");

static const struct acpi_device_id button_device_ids[] = {
	{ACPI_BUTTON_HID_LID,    0},
	{ACPI_BUTTON_HID_SLEEP,  0},
	{ACPI_BUTTON_HID_SLEEPF, 0},
	{ACPI_BUTTON_HID_POWER,  0},
	{ACPI_BUTTON_HID_POWERF, 0},
	{"", 0},
};
MODULE_DEVICE_TABLE(acpi, button_device_ids);

static int acpi_button_add(struct acpi_device *device);
static int acpi_button_remove(struct acpi_device *device, int type);
static int acpi_button_resume(struct acpi_device *device);
static void acpi_button_notify(struct acpi_device *device, u32 event);
static int acpi_button_info_open_fs(struct inode *inode, struct file *file);
static int acpi_button_state_open_fs(struct inode *inode, struct file *file);

static struct acpi_driver acpi_button_driver = {
	.name = "button",
	.class = ACPI_BUTTON_CLASS,
	.ids = button_device_ids,
	.ops = {
		.add = acpi_button_add,
		.resume = acpi_button_resume,
		.remove = acpi_button_remove,
		.notify = acpi_button_notify,
	},
};

struct acpi_button {
	unsigned int type;
	struct input_dev *input;
	char phys[32];			/* for input device */
	unsigned long pushed;
};

static const struct file_operations acpi_button_info_fops = {
	.owner = THIS_MODULE,
	.open = acpi_button_info_open_fs,
	.read = seq_read,
	.llseek = seq_lseek,
	.release = single_release,
};

static const struct file_operations acpi_button_state_fops = {
	.owner = THIS_MODULE,
	.open = acpi_button_state_open_fs,
	.read = seq_read,
	.llseek = seq_lseek,
	.release = single_release,
};

/* --------------------------------------------------------------------------
                              FS Interface (/proc)
   -------------------------------------------------------------------------- */

static struct proc_dir_entry *acpi_button_dir;

static int acpi_button_info_seq_show(struct seq_file *seq, void *offset)
{
	struct acpi_device *device = seq->private;

	seq_printf(seq, "type:                    %s\n",
		   acpi_device_name(device));
	return 0;
}

static int acpi_button_info_open_fs(struct inode *inode, struct file *file)
{
	return single_open(file, acpi_button_info_seq_show, PDE(inode)->data);
}

static int acpi_button_state_seq_show(struct seq_file *seq, void *offset)
{
	struct acpi_device *device = seq->private;
	acpi_status status;
	unsigned long long state;

	status = acpi_evaluate_integer(device->handle, "_LID", NULL, &state);
	seq_printf(seq, "state:      %s\n",
		   ACPI_FAILURE(status) ? "unsupported" :
			(state ? "open" : "closed"));
	return 0;
}

static int acpi_button_state_open_fs(struct inode *inode, struct file *file)
{
	return single_open(file, acpi_button_state_seq_show, PDE(inode)->data);
}

static struct proc_dir_entry *acpi_power_dir;
static struct proc_dir_entry *acpi_sleep_dir;
static struct proc_dir_entry *acpi_lid_dir;

static int acpi_button_add_fs(struct acpi_device *device)
{
	struct acpi_button *button = acpi_driver_data(device);
	struct proc_dir_entry *entry = NULL;

	switch (button->type) {
	case ACPI_BUTTON_TYPE_POWER:
		if (!acpi_power_dir)
			acpi_power_dir = proc_mkdir(ACPI_BUTTON_SUBCLASS_POWER,
						    acpi_button_dir);
		entry = acpi_power_dir;
		break;
	case ACPI_BUTTON_TYPE_SLEEP:
		if (!acpi_sleep_dir)
			acpi_sleep_dir = proc_mkdir(ACPI_BUTTON_SUBCLASS_SLEEP,
						    acpi_button_dir);
		entry = acpi_sleep_dir;
		break;
	case ACPI_BUTTON_TYPE_LID:
		if (!acpi_lid_dir)
			acpi_lid_dir = proc_mkdir(ACPI_BUTTON_SUBCLASS_LID,
						  acpi_button_dir);
		entry = acpi_lid_dir;
		break;
	}

	if (!entry)
		return -ENODEV;

	acpi_device_dir(device) = proc_mkdir(acpi_device_bid(device), entry);
	if (!acpi_device_dir(device))
		return -ENODEV;

	/* 'info' [R] */
	entry = proc_create_data(ACPI_BUTTON_FILE_INFO,
				 S_IRUGO, acpi_device_dir(device),
				 &acpi_button_info_fops, device);
	if (!entry)
		return -ENODEV;

	/* show lid state [R] */
	if (button->type == ACPI_BUTTON_TYPE_LID) {
		entry = proc_create_data(ACPI_BUTTON_FILE_STATE,
					 S_IRUGO, acpi_device_dir(device),
					 &acpi_button_state_fops, device);
		if (!entry)
			return -ENODEV;
	}

	return 0;
}

static int acpi_button_remove_fs(struct acpi_device *device)
{
	struct acpi_button *button = acpi_driver_data(device);

	if (acpi_device_dir(device)) {
		if (button->type == ACPI_BUTTON_TYPE_LID)
			remove_proc_entry(ACPI_BUTTON_FILE_STATE,
					  acpi_device_dir(device));
		remove_proc_entry(ACPI_BUTTON_FILE_INFO,
				  acpi_device_dir(device));

		remove_proc_entry(acpi_device_bid(device),
				  acpi_device_dir(device)->parent);
		acpi_device_dir(device) = NULL;
	}

	return 0;
}

/* --------------------------------------------------------------------------
                                Driver Interface
   -------------------------------------------------------------------------- */
static int acpi_lid_send_state(struct acpi_device *device)
{
	struct acpi_button *button = acpi_driver_data(device);
	unsigned long long state;
	acpi_status status;

	status = acpi_evaluate_integer(device->handle, "_LID", NULL, &state);
	if (ACPI_FAILURE(status))
		return -ENODEV;

	/* input layer checks if event is redundant */
	input_report_switch(button->input, SW_LID, !state);
	input_sync(button->input);
	return 0;
}

static void acpi_button_notify(struct acpi_device *device, u32 event)
{
	struct acpi_button *button = acpi_driver_data(device);
	struct input_dev *input;

	switch (event) {
	case ACPI_FIXED_HARDWARE_EVENT:
		event = ACPI_BUTTON_NOTIFY_STATUS;
		/* fall through */
	case ACPI_BUTTON_NOTIFY_STATUS:
		input = button->input;
		if (button->type == ACPI_BUTTON_TYPE_LID) {
			acpi_lid_send_state(device);
		} else {
			int keycode = test_bit(KEY_SLEEP, input->keybit) ?
						KEY_SLEEP : KEY_POWER;

			input_report_key(input, keycode, 1);
			input_sync(input);
			input_report_key(input, keycode, 0);
			input_sync(input);
		}

		acpi_bus_generate_proc_event(device, event, ++button->pushed);
		break;
	default:
		ACPI_DEBUG_PRINT((ACPI_DB_INFO,
				  "Unsupported event [0x%x]\n", event));
		break;
	}
<<<<<<< HEAD

	return;
=======
>>>>>>> 6574612f
}

static int acpi_button_resume(struct acpi_device *device)
{
	struct acpi_button *button = acpi_driver_data(device);

<<<<<<< HEAD
=======
	if (button->type == ACPI_BUTTON_TYPE_LID)
		return acpi_lid_send_state(device);
	return 0;
}

>>>>>>> 6574612f
static int acpi_button_add(struct acpi_device *device)
{
	struct acpi_button *button;
	struct input_dev *input;
	char *hid, *name, *class;
	int error;

	button = kzalloc(sizeof(struct acpi_button), GFP_KERNEL);
	if (!button)
		return -ENOMEM;

	device->driver_data = button;

	button->input = input = input_allocate_device();
	if (!input) {
		error = -ENOMEM;
		goto err_free_button;
	}

	hid = acpi_device_hid(device);
	name = acpi_device_name(device);
	class = acpi_device_class(device);

	if (!strcmp(hid, ACPI_BUTTON_HID_POWER) ||
	    !strcmp(hid, ACPI_BUTTON_HID_POWERF)) {
		button->type = ACPI_BUTTON_TYPE_POWER;
		strcpy(name, ACPI_BUTTON_DEVICE_NAME_POWER);
		sprintf(class, "%s/%s",
			ACPI_BUTTON_CLASS, ACPI_BUTTON_SUBCLASS_POWER);
	} else if (!strcmp(hid, ACPI_BUTTON_HID_SLEEP) ||
		   !strcmp(hid, ACPI_BUTTON_HID_SLEEPF)) {
		button->type = ACPI_BUTTON_TYPE_SLEEP;
		strcpy(name, ACPI_BUTTON_DEVICE_NAME_SLEEP);
		sprintf(class, "%s/%s",
			ACPI_BUTTON_CLASS, ACPI_BUTTON_SUBCLASS_SLEEP);
	} else if (!strcmp(hid, ACPI_BUTTON_HID_LID)) {
		button->type = ACPI_BUTTON_TYPE_LID;
		strcpy(name, ACPI_BUTTON_DEVICE_NAME_LID);
		sprintf(class, "%s/%s",
			ACPI_BUTTON_CLASS, ACPI_BUTTON_SUBCLASS_LID);
	} else {
		printk(KERN_ERR PREFIX "Unsupported hid [%s]\n", hid);
		error = -ENODEV;
		goto err_free_input;
	}

	error = acpi_button_add_fs(device);
	if (error)
		goto err_free_input;

<<<<<<< HEAD
	snprintf(button->phys, sizeof(button->phys),
		 "%s/button/input0", acpi_device_hid(device));

	input->name = acpi_device_name(device);
=======
	snprintf(button->phys, sizeof(button->phys), "%s/button/input0", hid);

	input->name = name;
>>>>>>> 6574612f
	input->phys = button->phys;
	input->id.bustype = BUS_HOST;
	input->id.product = button->type;
	input->dev.parent = &device->dev;

	switch (button->type) {
	case ACPI_BUTTON_TYPE_POWER:
		input->evbit[0] = BIT_MASK(EV_KEY);
		set_bit(KEY_POWER, input->keybit);
		break;

	case ACPI_BUTTON_TYPE_SLEEP:
		input->evbit[0] = BIT_MASK(EV_KEY);
		set_bit(KEY_SLEEP, input->keybit);
		break;

	case ACPI_BUTTON_TYPE_LID:
		input->evbit[0] = BIT_MASK(EV_SW);
		set_bit(SW_LID, input->swbit);
		break;
	}

	error = input_register_device(input);
	if (error)
		goto err_remove_fs;
	if (button->type == ACPI_BUTTON_TYPE_LID)
		acpi_lid_send_state(device);

	if (device->wakeup.flags.valid) {
		/* Button's GPE is run-wake GPE */
		acpi_set_gpe_type(device->wakeup.gpe_device,
				  device->wakeup.gpe_number,
				  ACPI_GPE_TYPE_WAKE_RUN);
		acpi_enable_gpe(device->wakeup.gpe_device,
				device->wakeup.gpe_number);
		device->wakeup.state.enabled = 1;
	}

	printk(KERN_INFO PREFIX "%s [%s]\n", name, acpi_device_bid(device));
	return 0;

 err_remove_fs:
	acpi_button_remove_fs(device);
 err_free_input:
	input_free_device(input);
 err_free_button:
	kfree(button);
	return error;
}

static int acpi_button_remove(struct acpi_device *device, int type)
{
	struct acpi_button *button = acpi_driver_data(device);

	acpi_button_remove_fs(device);
	input_unregister_device(button->input);
	kfree(button);
	return 0;
}

static int __init acpi_button_init(void)
{
	int result;

	acpi_button_dir = proc_mkdir(ACPI_BUTTON_CLASS, acpi_root_dir);
	if (!acpi_button_dir)
		return -ENODEV;
<<<<<<< HEAD
=======

>>>>>>> 6574612f
	result = acpi_bus_register_driver(&acpi_button_driver);
	if (result < 0) {
		remove_proc_entry(ACPI_BUTTON_CLASS, acpi_root_dir);
		return -ENODEV;
	}

	return 0;
}

static void __exit acpi_button_exit(void)
{
	acpi_bus_unregister_driver(&acpi_button_driver);

	if (acpi_power_dir)
		remove_proc_entry(ACPI_BUTTON_SUBCLASS_POWER, acpi_button_dir);
	if (acpi_sleep_dir)
		remove_proc_entry(ACPI_BUTTON_SUBCLASS_SLEEP, acpi_button_dir);
	if (acpi_lid_dir)
		remove_proc_entry(ACPI_BUTTON_SUBCLASS_LID, acpi_button_dir);
	remove_proc_entry(ACPI_BUTTON_CLASS, acpi_root_dir);
}

module_init(acpi_button_init);
module_exit(acpi_button_exit);<|MERGE_RESOLUTION|>--- conflicted
+++ resolved
@@ -275,25 +275,17 @@
 				  "Unsupported event [0x%x]\n", event));
 		break;
 	}
-<<<<<<< HEAD
-
-	return;
-=======
->>>>>>> 6574612f
 }
 
 static int acpi_button_resume(struct acpi_device *device)
 {
 	struct acpi_button *button = acpi_driver_data(device);
 
-<<<<<<< HEAD
-=======
 	if (button->type == ACPI_BUTTON_TYPE_LID)
 		return acpi_lid_send_state(device);
 	return 0;
 }
 
->>>>>>> 6574612f
 static int acpi_button_add(struct acpi_device *device)
 {
 	struct acpi_button *button;
@@ -344,16 +336,9 @@
 	if (error)
 		goto err_free_input;
 
-<<<<<<< HEAD
-	snprintf(button->phys, sizeof(button->phys),
-		 "%s/button/input0", acpi_device_hid(device));
-
-	input->name = acpi_device_name(device);
-=======
 	snprintf(button->phys, sizeof(button->phys), "%s/button/input0", hid);
 
 	input->name = name;
->>>>>>> 6574612f
 	input->phys = button->phys;
 	input->id.bustype = BUS_HOST;
 	input->id.product = button->type;
@@ -421,10 +406,7 @@
 	acpi_button_dir = proc_mkdir(ACPI_BUTTON_CLASS, acpi_root_dir);
 	if (!acpi_button_dir)
 		return -ENODEV;
-<<<<<<< HEAD
-=======
-
->>>>>>> 6574612f
+
 	result = acpi_bus_register_driver(&acpi_button_driver);
 	if (result < 0) {
 		remove_proc_entry(ACPI_BUTTON_CLASS, acpi_root_dir);
