--- conflicted
+++ resolved
@@ -85,7 +85,6 @@
 	help
 	  Client driver for the WCNSS_CTRL SMD channel, used to download nv
 	  firmware to a newly booted WCNSS chip.
-<<<<<<< HEAD
 
 config MSM_GLINK_SMEM_NATIVE_XPRT
 	depends on QCOM_SMEM
@@ -102,10 +101,6 @@
 	tristate "Qualcomm Shared Memory Manager (SMEM)"
 	depends on ARCH_QCOM
 	help
-	  Say y here to enable support for the Qualcomm Shared Memory Manager.
-	  The driver provides an interface to items in a heap shared among all
-	  processors in a Qualcomm platform.
-=======
 	  Say y here to enable support for the Qualcomm Shared Memory Manager.
 	  The driver provides an interface to items in a heap shared among all
 	  processors in a Qualcomm platform.
@@ -136,5 +131,4 @@
 		This option enables a driver that can handle adhoc bus topologies.
 		Adhoc bus topology driver allows one to many connections and maintains
 		directionality of connections by explicitly listing device connections
-		thus avoiding illegal routes.
->>>>>>> 6cceec0a
+		thus avoiding illegal routes.