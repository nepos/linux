/*
 * Copyright (C) 2007 Oracle.  All rights reserved.
 *
 * This program is free software; you can redistribute it and/or
 * modify it under the terms of the GNU General Public
 * License v2 as published by the Free Software Foundation.
 *
 * This program is distributed in the hope that it will be useful,
 * but WITHOUT ANY WARRANTY; without even the implied warranty of
 * MERCHANTABILITY or FITNESS FOR A PARTICULAR PURPOSE.  See the GNU
 * General Public License for more details.
 *
 * You should have received a copy of the GNU General Public
 * License along with this program; if not, write to the
 * Free Software Foundation, Inc., 59 Temple Place - Suite 330,
 * Boston, MA 021110-1307, USA.
 */

#include <linux/delay.h>
#include <linux/kthread.h>
#include <linux/pagemap.h>

#include "ctree.h"
#include "disk-io.h"
#include "free-space-cache.h"
#include "inode-map.h"
#include "transaction.h"

static int caching_kthread(void *data)
{
	struct btrfs_root *root = data;
	struct btrfs_fs_info *fs_info = root->fs_info;
	struct btrfs_free_space_ctl *ctl = root->free_ino_ctl;
	struct btrfs_key key;
	struct btrfs_path *path;
	struct extent_buffer *leaf;
	u64 last = (u64)-1;
	int slot;
	int ret;

<<<<<<< HEAD
=======
	if (!btrfs_test_opt(root, INODE_MAP_CACHE))
		return 0;

>>>>>>> 56299378
	path = btrfs_alloc_path();
	if (!path)
		return -ENOMEM;

	/* Since the commit root is read-only, we can safely skip locking. */
	path->skip_locking = 1;
	path->search_commit_root = 1;
	path->reada = 2;

	key.objectid = BTRFS_FIRST_FREE_OBJECTID;
	key.offset = 0;
	key.type = BTRFS_INODE_ITEM_KEY;
again:
	/* need to make sure the commit_root doesn't disappear */
	mutex_lock(&root->fs_commit_mutex);

	ret = btrfs_search_slot(NULL, root, &key, path, 0, 0);
	if (ret < 0)
		goto out;

	while (1) {
<<<<<<< HEAD
		smp_mb();
		if (fs_info->closing)
=======
		if (btrfs_fs_closing(fs_info))
>>>>>>> 56299378
			goto out;

		leaf = path->nodes[0];
		slot = path->slots[0];
		if (slot >= btrfs_header_nritems(leaf)) {
			ret = btrfs_next_leaf(root, path);
			if (ret < 0)
				goto out;
			else if (ret > 0)
				break;

			if (need_resched() ||
			    btrfs_transaction_in_commit(fs_info)) {
				leaf = path->nodes[0];

				if (btrfs_header_nritems(leaf) == 0) {
					WARN_ON(1);
					break;
				}

				/*
				 * Save the key so we can advances forward
				 * in the next search.
				 */
				btrfs_item_key_to_cpu(leaf, &key, 0);
				btrfs_release_path(path);
				root->cache_progress = last;
				mutex_unlock(&root->fs_commit_mutex);
				schedule_timeout(1);
				goto again;
			} else
				continue;
		}

		btrfs_item_key_to_cpu(leaf, &key, slot);

		if (key.type != BTRFS_INODE_ITEM_KEY)
			goto next;

		if (key.objectid >= root->highest_objectid)
			break;

		if (last != (u64)-1 && last + 1 != key.objectid) {
			__btrfs_add_free_space(ctl, last + 1,
					       key.objectid - last - 1);
			wake_up(&root->cache_wait);
		}

		last = key.objectid;
next:
		path->slots[0]++;
	}

	if (last < root->highest_objectid - 1) {
		__btrfs_add_free_space(ctl, last + 1,
				       root->highest_objectid - last - 1);
	}

	spin_lock(&root->cache_lock);
	root->cached = BTRFS_CACHE_FINISHED;
	spin_unlock(&root->cache_lock);

	root->cache_progress = (u64)-1;
	btrfs_unpin_free_ino(root);
out:
	wake_up(&root->cache_wait);
	mutex_unlock(&root->fs_commit_mutex);

	btrfs_free_path(path);

	return ret;
}

static void start_caching(struct btrfs_root *root)
{
	struct btrfs_free_space_ctl *ctl = root->free_ino_ctl;
	struct task_struct *tsk;
	int ret;
	u64 objectid;

<<<<<<< HEAD
=======
	if (!btrfs_test_opt(root, INODE_MAP_CACHE))
		return;

>>>>>>> 56299378
	spin_lock(&root->cache_lock);
	if (root->cached != BTRFS_CACHE_NO) {
		spin_unlock(&root->cache_lock);
		return;
	}

	root->cached = BTRFS_CACHE_STARTED;
	spin_unlock(&root->cache_lock);

	ret = load_free_ino_cache(root->fs_info, root);
	if (ret == 1) {
		spin_lock(&root->cache_lock);
		root->cached = BTRFS_CACHE_FINISHED;
		spin_unlock(&root->cache_lock);
		return;
	}

	/*
	 * It can be quite time-consuming to fill the cache by searching
	 * through the extent tree, and this can keep ino allocation path
	 * waiting. Therefore at start we quickly find out the highest
	 * inode number and we know we can use inode numbers which fall in
	 * [highest_ino + 1, BTRFS_LAST_FREE_OBJECTID].
	 */
	ret = btrfs_find_free_objectid(root, &objectid);
	if (!ret && objectid <= BTRFS_LAST_FREE_OBJECTID) {
		__btrfs_add_free_space(ctl, objectid,
				       BTRFS_LAST_FREE_OBJECTID - objectid + 1);
	}

	tsk = kthread_run(caching_kthread, root, "btrfs-ino-cache-%llu\n",
			  root->root_key.objectid);
	BUG_ON(IS_ERR(tsk));
}

int btrfs_find_free_ino(struct btrfs_root *root, u64 *objectid)
{
<<<<<<< HEAD
=======
	if (!btrfs_test_opt(root, INODE_MAP_CACHE))
		return btrfs_find_free_objectid(root, objectid);

>>>>>>> 56299378
again:
	*objectid = btrfs_find_ino_for_alloc(root);

	if (*objectid != 0)
		return 0;

	start_caching(root);

	wait_event(root->cache_wait,
		   root->cached == BTRFS_CACHE_FINISHED ||
		   root->free_ino_ctl->free_space > 0);

	if (root->cached == BTRFS_CACHE_FINISHED &&
	    root->free_ino_ctl->free_space == 0)
		return -ENOSPC;
	else
		goto again;
}

void btrfs_return_ino(struct btrfs_root *root, u64 objectid)
{
	struct btrfs_free_space_ctl *ctl = root->free_ino_ctl;
	struct btrfs_free_space_ctl *pinned = root->free_ino_pinned;
<<<<<<< HEAD
=======

	if (!btrfs_test_opt(root, INODE_MAP_CACHE))
		return;

>>>>>>> 56299378
again:
	if (root->cached == BTRFS_CACHE_FINISHED) {
		__btrfs_add_free_space(ctl, objectid, 1);
	} else {
		/*
		 * If we are in the process of caching free ino chunks,
		 * to avoid adding the same inode number to the free_ino
		 * tree twice due to cross transaction, we'll leave it
		 * in the pinned tree until a transaction is committed
		 * or the caching work is done.
		 */

		mutex_lock(&root->fs_commit_mutex);
		spin_lock(&root->cache_lock);
		if (root->cached == BTRFS_CACHE_FINISHED) {
			spin_unlock(&root->cache_lock);
			mutex_unlock(&root->fs_commit_mutex);
			goto again;
		}
		spin_unlock(&root->cache_lock);

		start_caching(root);

		if (objectid <= root->cache_progress ||
		    objectid > root->highest_objectid)
			__btrfs_add_free_space(ctl, objectid, 1);
		else
			__btrfs_add_free_space(pinned, objectid, 1);

		mutex_unlock(&root->fs_commit_mutex);
	}
}

/*
 * When a transaction is committed, we'll move those inode numbers which
 * are smaller than root->cache_progress from pinned tree to free_ino tree,
 * and others will just be dropped, because the commit root we were
 * searching has changed.
 *
 * Must be called with root->fs_commit_mutex held
 */
void btrfs_unpin_free_ino(struct btrfs_root *root)
{
	struct btrfs_free_space_ctl *ctl = root->free_ino_ctl;
	struct rb_root *rbroot = &root->free_ino_pinned->free_space_offset;
	struct btrfs_free_space *info;
	struct rb_node *n;
	u64 count;

<<<<<<< HEAD
=======
	if (!btrfs_test_opt(root, INODE_MAP_CACHE))
		return;

>>>>>>> 56299378
	while (1) {
		n = rb_first(rbroot);
		if (!n)
			break;

		info = rb_entry(n, struct btrfs_free_space, offset_index);
		BUG_ON(info->bitmap);

		if (info->offset > root->cache_progress)
			goto free;
		else if (info->offset + info->bytes > root->cache_progress)
			count = root->cache_progress - info->offset + 1;
		else
			count = info->bytes;

		__btrfs_add_free_space(ctl, info->offset, count);
free:
		rb_erase(&info->offset_index, rbroot);
		kfree(info);
	}
}

#define INIT_THRESHOLD	(((1024 * 32) / 2) / sizeof(struct btrfs_free_space))
#define INODES_PER_BITMAP (PAGE_CACHE_SIZE * 8)

/*
 * The goal is to keep the memory used by the free_ino tree won't
 * exceed the memory if we use bitmaps only.
 */
static void recalculate_thresholds(struct btrfs_free_space_ctl *ctl)
{
	struct btrfs_free_space *info;
	struct rb_node *n;
	int max_ino;
	int max_bitmaps;

	n = rb_last(&ctl->free_space_offset);
	if (!n) {
		ctl->extents_thresh = INIT_THRESHOLD;
		return;
	}
	info = rb_entry(n, struct btrfs_free_space, offset_index);

	/*
	 * Find the maximum inode number in the filesystem. Note we
	 * ignore the fact that this can be a bitmap, because we are
	 * not doing precise calculation.
	 */
	max_ino = info->bytes - 1;

	max_bitmaps = ALIGN(max_ino, INODES_PER_BITMAP) / INODES_PER_BITMAP;
	if (max_bitmaps <= ctl->total_bitmaps) {
		ctl->extents_thresh = 0;
		return;
	}

	ctl->extents_thresh = (max_bitmaps - ctl->total_bitmaps) *
				PAGE_CACHE_SIZE / sizeof(*info);
}

/*
 * We don't fall back to bitmap, if we are below the extents threshold
 * or this chunk of inode numbers is a big one.
 */
static bool use_bitmap(struct btrfs_free_space_ctl *ctl,
		       struct btrfs_free_space *info)
{
	if (ctl->free_extents < ctl->extents_thresh ||
	    info->bytes > INODES_PER_BITMAP / 10)
		return false;

	return true;
}

static struct btrfs_free_space_op free_ino_op = {
	.recalc_thresholds	= recalculate_thresholds,
	.use_bitmap		= use_bitmap,
};

static void pinned_recalc_thresholds(struct btrfs_free_space_ctl *ctl)
{
}

static bool pinned_use_bitmap(struct btrfs_free_space_ctl *ctl,
			      struct btrfs_free_space *info)
{
	/*
	 * We always use extents for two reasons:
	 *
	 * - The pinned tree is only used during the process of caching
	 *   work.
	 * - Make code simpler. See btrfs_unpin_free_ino().
	 */
	return false;
}

static struct btrfs_free_space_op pinned_free_ino_op = {
	.recalc_thresholds	= pinned_recalc_thresholds,
	.use_bitmap		= pinned_use_bitmap,
};

void btrfs_init_free_ino_ctl(struct btrfs_root *root)
{
	struct btrfs_free_space_ctl *ctl = root->free_ino_ctl;
	struct btrfs_free_space_ctl *pinned = root->free_ino_pinned;

	spin_lock_init(&ctl->tree_lock);
	ctl->unit = 1;
	ctl->start = 0;
	ctl->private = NULL;
	ctl->op = &free_ino_op;

	/*
	 * Initially we allow to use 16K of ram to cache chunks of
	 * inode numbers before we resort to bitmaps. This is somewhat
	 * arbitrary, but it will be adjusted in runtime.
	 */
	ctl->extents_thresh = INIT_THRESHOLD;

	spin_lock_init(&pinned->tree_lock);
	pinned->unit = 1;
	pinned->start = 0;
	pinned->private = NULL;
	pinned->extents_thresh = 0;
	pinned->op = &pinned_free_ino_op;
}

int btrfs_save_ino_cache(struct btrfs_root *root,
			 struct btrfs_trans_handle *trans)
{
	struct btrfs_free_space_ctl *ctl = root->free_ino_ctl;
	struct btrfs_path *path;
	struct inode *inode;
	u64 alloc_hint = 0;
	int ret;
	int prealloc;
	bool retry = false;

<<<<<<< HEAD
	path = btrfs_alloc_path();
	if (!path)
		return -ENOMEM;
=======
	/* only fs tree and subvol/snap needs ino cache */
	if (root->root_key.objectid != BTRFS_FS_TREE_OBJECTID &&
	    (root->root_key.objectid < BTRFS_FIRST_FREE_OBJECTID ||
	     root->root_key.objectid > BTRFS_LAST_FREE_OBJECTID))
		return 0;

	/* Don't save inode cache if we are deleting this root */
	if (btrfs_root_refs(&root->root_item) == 0 &&
	    root != root->fs_info->tree_root)
		return 0;

	if (!btrfs_test_opt(root, INODE_MAP_CACHE))
		return 0;

	path = btrfs_alloc_path();
	if (!path)
		return -ENOMEM;

>>>>>>> 56299378
again:
	inode = lookup_free_ino_inode(root, path);
	if (IS_ERR(inode) && PTR_ERR(inode) != -ENOENT) {
		ret = PTR_ERR(inode);
		goto out;
	}

	if (IS_ERR(inode)) {
		BUG_ON(retry);
		retry = true;

		ret = create_free_ino_inode(root, trans, path);
		if (ret)
			goto out;
		goto again;
	}

	BTRFS_I(inode)->generation = 0;
	ret = btrfs_update_inode(trans, root, inode);
	WARN_ON(ret);

	if (i_size_read(inode) > 0) {
		ret = btrfs_truncate_free_space_cache(root, trans, path, inode);
		if (ret)
			goto out_put;
	}

	spin_lock(&root->cache_lock);
	if (root->cached != BTRFS_CACHE_FINISHED) {
		ret = -1;
		spin_unlock(&root->cache_lock);
		goto out_put;
	}
	spin_unlock(&root->cache_lock);

	spin_lock(&ctl->tree_lock);
	prealloc = sizeof(struct btrfs_free_space) * ctl->free_extents;
	prealloc = ALIGN(prealloc, PAGE_CACHE_SIZE);
	prealloc += ctl->total_bitmaps * PAGE_CACHE_SIZE;
	spin_unlock(&ctl->tree_lock);

	/* Just to make sure we have enough space */
	prealloc += 8 * PAGE_CACHE_SIZE;

	ret = btrfs_check_data_free_space(inode, prealloc);
	if (ret)
		goto out_put;

	ret = btrfs_prealloc_file_range_trans(inode, trans, 0, 0, prealloc,
					      prealloc, prealloc, &alloc_hint);
	if (ret)
		goto out_put;
	btrfs_free_reserved_data_space(inode, prealloc);

out_put:
	iput(inode);
out:
	if (ret == 0)
		ret = btrfs_write_out_ino_cache(root, trans, path);

	btrfs_free_path(path);
	return ret;
}

static int btrfs_find_highest_objectid(struct btrfs_root *root, u64 *objectid)
{
	struct btrfs_path *path;
	int ret;
	struct extent_buffer *l;
	struct btrfs_key search_key;
	struct btrfs_key found_key;
	int slot;

	path = btrfs_alloc_path();
	if (!path)
		return -ENOMEM;

	search_key.objectid = BTRFS_LAST_FREE_OBJECTID;
	search_key.type = -1;
	search_key.offset = (u64)-1;
	ret = btrfs_search_slot(NULL, root, &search_key, path, 0, 0);
	if (ret < 0)
		goto error;
	BUG_ON(ret == 0);
	if (path->slots[0] > 0) {
		slot = path->slots[0] - 1;
		l = path->nodes[0];
		btrfs_item_key_to_cpu(l, &found_key, slot);
		*objectid = max_t(u64, found_key.objectid,
				  BTRFS_FIRST_FREE_OBJECTID - 1);
	} else {
		*objectid = BTRFS_FIRST_FREE_OBJECTID - 1;
	}
	ret = 0;
error:
	btrfs_free_path(path);
	return ret;
}

int btrfs_find_free_objectid(struct btrfs_root *root, u64 *objectid)
{
	int ret;
	mutex_lock(&root->objectid_mutex);

	if (unlikely(root->highest_objectid < BTRFS_FIRST_FREE_OBJECTID)) {
		ret = btrfs_find_highest_objectid(root,
						  &root->highest_objectid);
		if (ret)
			goto out;
	}

	if (unlikely(root->highest_objectid >= BTRFS_LAST_FREE_OBJECTID)) {
		ret = -ENOSPC;
		goto out;
	}

	*objectid = ++root->highest_objectid;
	ret = 0;
out:
	mutex_unlock(&root->objectid_mutex);
	return ret;
}<|MERGE_RESOLUTION|>--- conflicted
+++ resolved
@@ -38,12 +38,9 @@
 	int slot;
 	int ret;
 
-<<<<<<< HEAD
-=======
 	if (!btrfs_test_opt(root, INODE_MAP_CACHE))
 		return 0;
 
->>>>>>> 56299378
 	path = btrfs_alloc_path();
 	if (!path)
 		return -ENOMEM;
@@ -65,12 +62,7 @@
 		goto out;
 
 	while (1) {
-<<<<<<< HEAD
-		smp_mb();
-		if (fs_info->closing)
-=======
 		if (btrfs_fs_closing(fs_info))
->>>>>>> 56299378
 			goto out;
 
 		leaf = path->nodes[0];
@@ -151,12 +143,9 @@
 	int ret;
 	u64 objectid;
 
-<<<<<<< HEAD
-=======
 	if (!btrfs_test_opt(root, INODE_MAP_CACHE))
 		return;
 
->>>>>>> 56299378
 	spin_lock(&root->cache_lock);
 	if (root->cached != BTRFS_CACHE_NO) {
 		spin_unlock(&root->cache_lock);
@@ -194,12 +183,9 @@
 
 int btrfs_find_free_ino(struct btrfs_root *root, u64 *objectid)
 {
-<<<<<<< HEAD
-=======
 	if (!btrfs_test_opt(root, INODE_MAP_CACHE))
 		return btrfs_find_free_objectid(root, objectid);
 
->>>>>>> 56299378
 again:
 	*objectid = btrfs_find_ino_for_alloc(root);
 
@@ -223,13 +209,10 @@
 {
 	struct btrfs_free_space_ctl *ctl = root->free_ino_ctl;
 	struct btrfs_free_space_ctl *pinned = root->free_ino_pinned;
-<<<<<<< HEAD
-=======
 
 	if (!btrfs_test_opt(root, INODE_MAP_CACHE))
 		return;
 
->>>>>>> 56299378
 again:
 	if (root->cached == BTRFS_CACHE_FINISHED) {
 		__btrfs_add_free_space(ctl, objectid, 1);
@@ -279,12 +262,9 @@
 	struct rb_node *n;
 	u64 count;
 
-<<<<<<< HEAD
-=======
 	if (!btrfs_test_opt(root, INODE_MAP_CACHE))
 		return;
 
->>>>>>> 56299378
 	while (1) {
 		n = rb_first(rbroot);
 		if (!n)
@@ -423,11 +403,6 @@
 	int prealloc;
 	bool retry = false;
 
-<<<<<<< HEAD
-	path = btrfs_alloc_path();
-	if (!path)
-		return -ENOMEM;
-=======
 	/* only fs tree and subvol/snap needs ino cache */
 	if (root->root_key.objectid != BTRFS_FS_TREE_OBJECTID &&
 	    (root->root_key.objectid < BTRFS_FIRST_FREE_OBJECTID ||
@@ -446,7 +421,6 @@
 	if (!path)
 		return -ENOMEM;
 
->>>>>>> 56299378
 again:
 	inode = lookup_free_ino_inode(root, path);
 	if (IS_ERR(inode) && PTR_ERR(inode) != -ENOENT) {
